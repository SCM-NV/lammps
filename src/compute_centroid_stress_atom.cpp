/* ----------------------------------------------------------------------
   LAMMPS - Large-scale Atomic/Molecular Massively Parallel Simulator
   https://www.lammps.org/, Sandia National Laboratories
   Steve Plimpton, sjplimp@sandia.gov

   Copyright (2003) Sandia Corporation.  Under the terms of Contract
   DE-AC04-94AL85000 with Sandia Corporation, the U.S. Government retains
   certain rights in this software.  This software is distributed under
   the GNU General Public License.

   See the README file in the top-level LAMMPS directory.
------------------------------------------------------------------------- */

#include "compute_centroid_stress_atom.h"

#include "angle.h"
#include "atom.h"
#include "bond.h"
#include "citeme.h"
#include "comm.h"
#include "dihedral.h"
#include "error.h"
#include "fix.h"
#include "force.h"
#include "improper.h"
#include "kspace.h"
#include "memory.h"
#include "modify.h"
#include "pair.h"
#include "update.h"

#include <cstring>

using namespace LAMMPS_NS;

enum { NOBIAS, BIAS };

static const char cite_centroid_angle_improper_dihedral[] =
    "compute centroid/stress/atom for angles, impropers and dihedrals: doi:10.1103/PhysRevE.99.051301\n\n"
<<<<<<< HEAD
    "@article{Surblys2019,\n"
    " title = {Application of atomic stress to compute heat flux via molecular dynamics for "
    "systems with many-body interactions},\n"
=======
    "@article{PhysRevE.99.051301,\n"
    " title = {Application of Atomic Stress to Compute Heat Flux via Molecular\n"
    "    Dynamics for Systems With Many-Body Interactions},\n"
>>>>>>> 20b87d3c
    " author = {Surblys, Donatas and Matsubara, Hiroki and Kikugawa, Gota and Ohara, Taku},\n"
    " journal = {Physical Review~E},\n"
    " volume = {99},\n"
    " issue = {5},\n"
    " pages = {051301},\n"
    " year = {2019},\n"
    " doi = {10.1103/PhysRevE.99.051301},\n"
    " url = {https://link.aps.org/doi/10.1103/PhysRevE.99.051301}\n"
    "}\n\n";

static const char cite_centroid_shake_rigid[] =
    "compute centroid/stress/atom for constrained dynamics: doi:10.1063/5.0070930\n\n"
<<<<<<< HEAD
    "@article{Surblys2021,\n"
=======
    "@article{doi:10.1063/5.0070930,\n"
>>>>>>> 20b87d3c
    " author = {Surblys, Donatas and Matsubara, Hiroki and Kikugawa, Gota and Ohara, Taku},\n"
    " journal = {Journal of Applied Physics},\n"
    " title = {Methodology and Meaning of Computing Heat Flux via Atomic Stress in Systems with\n"
    "    Constraint Dynamics},\n"
    " volume = {130},\n"
    " number = {21},\n"
    " pages = {215104},\n"
    " year = {2021},\n"
    " doi = {10.1063/5.0070930},\n"
    " url = {https://doi.org/10.1063/5.0070930},\n"
    "}\n\n";

/* ---------------------------------------------------------------------- */

ComputeCentroidStressAtom::ComputeCentroidStressAtom(LAMMPS *lmp, int narg, char **arg) :
    Compute(lmp, narg, arg), id_temp(nullptr), stress(nullptr)
{
  if (narg < 4) error->all(FLERR, "Illegal compute centroid/stress/atom command");

  peratom_flag = 1;
  size_peratom_cols = 9;
  pressatomflag = 2;
  timeflag = 1;
  comm_reverse = 9;

  // store temperature ID used by stress computation
  // insure it is valid for temperature computation

  if (strcmp(arg[3], "NULL") == 0)
    id_temp = nullptr;
  else {
    id_temp = utils::strdup(arg[3]);

    auto compute = modify->get_compute_by_id(id_temp);
    if (!compute)
      error->all(FLERR, "Could not find compute centroid/stress/atom temperature ID {}", id_temp);
    if (compute->tempflag == 0)
      error->all(FLERR, "Compute centroid/stress/atom temperature ID does not compute temperature");
  }

  // process optional args

  if (narg == 4) {
    keflag = 1;
    pairflag = 1;
    bondflag = angleflag = dihedralflag = improperflag = 1;
    kspaceflag = 1;
    fixflag = 1;
  } else {
    keflag = 0;
    pairflag = 0;
    bondflag = angleflag = dihedralflag = improperflag = 0;
    kspaceflag = 0;
    fixflag = 0;
    int iarg = 4;
    while (iarg < narg) {
      if (strcmp(arg[iarg], "ke") == 0)
        keflag = 1;
      else if (strcmp(arg[iarg], "pair") == 0)
        pairflag = 1;
      else if (strcmp(arg[iarg], "bond") == 0)
        bondflag = 1;
      else if (strcmp(arg[iarg], "angle") == 0)
        angleflag = 1;
      else if (strcmp(arg[iarg], "dihedral") == 0)
        dihedralflag = 1;
      else if (strcmp(arg[iarg], "improper") == 0)
        improperflag = 1;
      else if (strcmp(arg[iarg], "kspace") == 0)
        kspaceflag = 1;
      else if (strcmp(arg[iarg], "fix") == 0)
        fixflag = 1;
      else if (strcmp(arg[iarg], "virial") == 0) {
        pairflag = 1;
        bondflag = angleflag = dihedralflag = improperflag = 1;
        kspaceflag = fixflag = 1;
      } else
        error->all(FLERR, "Illegal compute centroid/stress/atom command");
      iarg++;
    }
  }

  nmax = 0;

  if (lmp->citeme) {
    if (angleflag || dihedralflag || improperflag)
      lmp->citeme->add(cite_centroid_angle_improper_dihedral);
    if (fixflag) lmp->citeme->add(cite_centroid_shake_rigid);
  }
}

/* ---------------------------------------------------------------------- */

ComputeCentroidStressAtom::~ComputeCentroidStressAtom()
{
  delete[] id_temp;
  memory->destroy(stress);
}

/* ---------------------------------------------------------------------- */

void ComputeCentroidStressAtom::init()
{
  // set temperature compute, must be done in init()
  // fixes could have changed or compute_modify could have changed it

  if (id_temp) {
    temperature = modify->get_compute_by_id(id_temp);
    if (!temperature)
      error->all(FLERR, "Could not find compute centroid/stress/atom temperature ID {}", id_temp);
    if (temperature->tempbias)
      biasflag = BIAS;
    else
      biasflag = NOBIAS;
  } else
    biasflag = NOBIAS;

  // check if force components and fixes support centroid atom stress
  // all bond styles support it as CENTROID_SAME

  if (pairflag && force->pair)
    if (force->pair->centroidstressflag == CENTROID_NOTAVAIL)
      error->all(FLERR, "Pair style does not support compute centroid/stress/atom");

  if (angleflag && force->angle)
    if (force->angle->centroidstressflag == CENTROID_NOTAVAIL)
      error->all(FLERR, "Angle style does not support compute centroid/stress/atom");

  if (dihedralflag && force->dihedral)
    if (force->dihedral->centroidstressflag == CENTROID_NOTAVAIL)
      error->all(FLERR, "Dihedral style does not support compute centroid/stress/atom");

  if (improperflag && force->improper)
    if (force->improper->centroidstressflag == CENTROID_NOTAVAIL)
      error->all(FLERR, "Improper style does not support compute centroid/stress/atom");

  if (kspaceflag && force->kspace)
    if (force->kspace->centroidstressflag == CENTROID_NOTAVAIL)
      error->all(FLERR, "KSpace style does not support compute centroid/stress/atom");

  if (fixflag) {
    for (auto &ifix : modify->get_fix_list())
      if (ifix->virial_peratom_flag && (ifix->centroidstressflag == CENTROID_NOTAVAIL))
        error->all(FLERR, "Fix {} does not support compute centroid/stress/atom", ifix->style);
  }
}

/* ---------------------------------------------------------------------- */

void ComputeCentroidStressAtom::compute_peratom()
{
  int i, j;
  double onemass;

  invoked_peratom = update->ntimestep;
  if (update->vflag_atom != invoked_peratom)
    error->all(FLERR, "Per-atom virial was not tallied on needed timestep");

  // grow local stress array if necessary
  // needs to be atom->nmax in length

  if (atom->nmax > nmax) {
    memory->destroy(stress);
    nmax = atom->nmax;
    memory->create(stress, nmax, 9, "centroid/stress/atom:stress");
    array_atom = stress;
  }

  // npair includes ghosts if either newton flag is set
  //   b/c some bonds/dihedrals call pair::ev_tally with pairwise info
  // nbond includes ghosts if newton_bond is set
  // ntotal includes ghosts if either newton flag is set
  // KSpace includes ghosts if tip4pflag is set

  int nlocal = atom->nlocal;
  int npair = nlocal;
  int nbond = nlocal;
  int ntotal = nlocal;
  int nkspace = nlocal;
  if (force->newton) npair += atom->nghost;
  if (force->newton_bond) nbond += atom->nghost;
  if (force->newton) ntotal += atom->nghost;
  if (force->kspace && force->kspace->tip4pflag) nkspace += atom->nghost;

  // clear local stress array

  for (i = 0; i < ntotal; i++)
    for (j = 0; j < 9; j++) stress[i][j] = 0.0;

  // add in per-atom contributions from all force components and fixes

  // pair styles are either CENTROID_SAME or CENTROID_AVAIL or CENTROID_NOTAVAIL

  if (pairflag && force->pair && force->pair->compute_flag) {
    if (force->pair->centroidstressflag == CENTROID_AVAIL) {
      double **cvatom = force->pair->cvatom;
      for (i = 0; i < npair; i++)
        for (j = 0; j < 9; j++) stress[i][j] += cvatom[i][j];
    } else {
      double **vatom = force->pair->vatom;
      for (i = 0; i < npair; i++) {
        for (j = 0; j < 6; j++) stress[i][j] += vatom[i][j];
        for (j = 6; j < 9; j++) stress[i][j] += vatom[i][j - 3];
      }
    }
  }

  // per-atom virial and per-atom centroid virial are the same for bonds
  // bond styles are all CENTROID_SAME
  // angle, dihedral, improper styles are CENTROID_AVAIL or CENTROID_NOTAVAIL
  // KSpace styles are all CENTROID_NOTAVAIL, placeholder CENTROID_SAME below

  if (bondflag && force->bond) {
    double **vatom = force->bond->vatom;
    for (i = 0; i < nbond; i++) {
      for (j = 0; j < 6; j++) stress[i][j] += vatom[i][j];
      for (j = 6; j < 9; j++) stress[i][j] += vatom[i][j - 3];
    }
  }

  if (angleflag && force->angle) {
    double **cvatom = force->angle->cvatom;
    for (i = 0; i < nbond; i++)
      for (j = 0; j < 9; j++) stress[i][j] += cvatom[i][j];
  }

  if (dihedralflag && force->dihedral) {
    double **cvatom = force->dihedral->cvatom;
    for (i = 0; i < nbond; i++)
      for (j = 0; j < 9; j++) stress[i][j] += cvatom[i][j];
  }

  if (improperflag && force->improper) {
    double **cvatom = force->improper->cvatom;
    for (i = 0; i < nbond; i++)
      for (j = 0; j < 9; j++) stress[i][j] += cvatom[i][j];
  }

  if (kspaceflag && force->kspace && force->kspace->compute_flag) {
    double **vatom = force->kspace->vatom;
    for (i = 0; i < nkspace; i++) {
      for (j = 0; j < 6; j++) stress[i][j] += vatom[i][j];
      for (j = 6; j < 9; j++) stress[i][j] += vatom[i][j - 3];
    }
  }

  // add in per-atom contributions from relevant fixes
  // skip if vatom = nullptr
  // possible during setup phase if fix has not initialized its vatom yet
  // e.g. fix ave/spatial defined before fix shake,
  //   and fix ave/spatial uses a per-atom stress from this compute as input
  // fix styles are CENTROID_SAME, CENTROID_AVAIL or CENTROID_NOTAVAIL

  if (fixflag) {
    for (auto &ifix : modify->get_fix_list())
      if (ifix->virial_peratom_flag && ifix->thermo_virial) {
        if (ifix->centroidstressflag == CENTROID_AVAIL) {
          double **cvatom = ifix->cvatom;
          if (cvatom)
            for (i = 0; i < nlocal; i++)
              for (j = 0; j < 9; j++) stress[i][j] += cvatom[i][j];
        } else {
          double **vatom = ifix->vatom;
          if (vatom)
            for (i = 0; i < nlocal; i++) {
              for (j = 0; j < 6; j++) stress[i][j] += vatom[i][j];
              for (j = 6; j < 9; j++) stress[i][j] += vatom[i][j - 3];
            }
        }
      }
  }

  // communicate ghost virials between neighbor procs

  if (force->newton || (force->kspace && force->kspace->tip4pflag && force->kspace->compute_flag))
    comm->reverse_comm(this);

  // zero virial of atoms not in group
  // only do this after comm since ghost contributions must be included

  int *mask = atom->mask;

  for (i = 0; i < nlocal; i++)
    if (!(mask[i] & groupbit)) {
      stress[i][0] = 0.0;
      stress[i][1] = 0.0;
      stress[i][2] = 0.0;
      stress[i][3] = 0.0;
      stress[i][4] = 0.0;
      stress[i][5] = 0.0;
      stress[i][6] = 0.0;
      stress[i][7] = 0.0;
      stress[i][8] = 0.0;
    }

  // include kinetic energy term for each atom in group
  // apply temperature bias is applicable
  // mvv2e converts mv^2 to energy

  if (keflag) {
    double **v = atom->v;
    double *mass = atom->mass;
    double *rmass = atom->rmass;
    int *type = atom->type;
    double mvv2e = force->mvv2e;

    if (biasflag == NOBIAS) {
      if (rmass) {
        for (i = 0; i < nlocal; i++)
          if (mask[i] & groupbit) {
            onemass = mvv2e * rmass[i];
            stress[i][0] += onemass * v[i][0] * v[i][0];
            stress[i][1] += onemass * v[i][1] * v[i][1];
            stress[i][2] += onemass * v[i][2] * v[i][2];
            stress[i][3] += onemass * v[i][0] * v[i][1];
            stress[i][4] += onemass * v[i][0] * v[i][2];
            stress[i][5] += onemass * v[i][1] * v[i][2];
            stress[i][6] += onemass * v[i][1] * v[i][0];
            stress[i][7] += onemass * v[i][2] * v[i][0];
            stress[i][8] += onemass * v[i][2] * v[i][1];
          }

      } else {
        for (i = 0; i < nlocal; i++)
          if (mask[i] & groupbit) {
            onemass = mvv2e * mass[type[i]];
            stress[i][0] += onemass * v[i][0] * v[i][0];
            stress[i][1] += onemass * v[i][1] * v[i][1];
            stress[i][2] += onemass * v[i][2] * v[i][2];
            stress[i][3] += onemass * v[i][0] * v[i][1];
            stress[i][4] += onemass * v[i][0] * v[i][2];
            stress[i][5] += onemass * v[i][1] * v[i][2];
            stress[i][6] += onemass * v[i][1] * v[i][0];
            stress[i][7] += onemass * v[i][2] * v[i][0];
            stress[i][8] += onemass * v[i][2] * v[i][1];
          }
      }

    } else {

      // invoke temperature if it hasn't been already
      // this insures bias factor is pre-computed

      if (keflag && temperature->invoked_scalar != update->ntimestep) temperature->compute_scalar();

      if (rmass) {
        for (i = 0; i < nlocal; i++)
          if (mask[i] & groupbit) {
            temperature->remove_bias(i, v[i]);
            onemass = mvv2e * rmass[i];
            stress[i][0] += onemass * v[i][0] * v[i][0];
            stress[i][1] += onemass * v[i][1] * v[i][1];
            stress[i][2] += onemass * v[i][2] * v[i][2];
            stress[i][3] += onemass * v[i][0] * v[i][1];
            stress[i][4] += onemass * v[i][0] * v[i][2];
            stress[i][5] += onemass * v[i][1] * v[i][2];
            stress[i][6] += onemass * v[i][1] * v[i][0];
            stress[i][7] += onemass * v[i][2] * v[i][0];
            stress[i][8] += onemass * v[i][2] * v[i][1];
            temperature->restore_bias(i, v[i]);
          }

      } else {
        for (i = 0; i < nlocal; i++)
          if (mask[i] & groupbit) {
            temperature->remove_bias(i, v[i]);
            onemass = mvv2e * mass[type[i]];
            stress[i][0] += onemass * v[i][0] * v[i][0];
            stress[i][1] += onemass * v[i][1] * v[i][1];
            stress[i][2] += onemass * v[i][2] * v[i][2];
            stress[i][3] += onemass * v[i][0] * v[i][1];
            stress[i][4] += onemass * v[i][0] * v[i][2];
            stress[i][5] += onemass * v[i][1] * v[i][2];
            stress[i][6] += onemass * v[i][1] * v[i][0];
            stress[i][7] += onemass * v[i][2] * v[i][0];
            stress[i][8] += onemass * v[i][2] * v[i][1];
            temperature->restore_bias(i, v[i]);
          }
      }
    }
  }

  // convert to stress*volume units = -pressure*volume

  double nktv2p = -force->nktv2p;
  for (i = 0; i < nlocal; i++)
    if (mask[i] & groupbit) {
      stress[i][0] *= nktv2p;
      stress[i][1] *= nktv2p;
      stress[i][2] *= nktv2p;
      stress[i][3] *= nktv2p;
      stress[i][4] *= nktv2p;
      stress[i][5] *= nktv2p;
      stress[i][6] *= nktv2p;
      stress[i][7] *= nktv2p;
      stress[i][8] *= nktv2p;
    }
}

/* ---------------------------------------------------------------------- */

int ComputeCentroidStressAtom::pack_reverse_comm(int n, int first, double *buf)
{
  int i, m, last;

  m = 0;
  last = first + n;
  for (i = first; i < last; i++) {
    buf[m++] = stress[i][0];
    buf[m++] = stress[i][1];
    buf[m++] = stress[i][2];
    buf[m++] = stress[i][3];
    buf[m++] = stress[i][4];
    buf[m++] = stress[i][5];
    buf[m++] = stress[i][6];
    buf[m++] = stress[i][7];
    buf[m++] = stress[i][8];
  }
  return m;
}

/* ---------------------------------------------------------------------- */

void ComputeCentroidStressAtom::unpack_reverse_comm(int n, int *list, double *buf)
{
  int i, j, m;

  m = 0;
  for (i = 0; i < n; i++) {
    j = list[i];
    stress[j][0] += buf[m++];
    stress[j][1] += buf[m++];
    stress[j][2] += buf[m++];
    stress[j][3] += buf[m++];
    stress[j][4] += buf[m++];
    stress[j][5] += buf[m++];
    stress[j][6] += buf[m++];
    stress[j][7] += buf[m++];
    stress[j][8] += buf[m++];
  }
}

/* ----------------------------------------------------------------------
   memory usage of local atom-based array
------------------------------------------------------------------------- */

double ComputeCentroidStressAtom::memory_usage()
{
  double bytes = (double) nmax * 9 * sizeof(double);
  return bytes;
}<|MERGE_RESOLUTION|>--- conflicted
+++ resolved
@@ -37,15 +37,9 @@
 
 static const char cite_centroid_angle_improper_dihedral[] =
     "compute centroid/stress/atom for angles, impropers and dihedrals: doi:10.1103/PhysRevE.99.051301\n\n"
-<<<<<<< HEAD
     "@article{Surblys2019,\n"
-    " title = {Application of atomic stress to compute heat flux via molecular dynamics for "
-    "systems with many-body interactions},\n"
-=======
-    "@article{PhysRevE.99.051301,\n"
     " title = {Application of Atomic Stress to Compute Heat Flux via Molecular\n"
     "    Dynamics for Systems With Many-Body Interactions},\n"
->>>>>>> 20b87d3c
     " author = {Surblys, Donatas and Matsubara, Hiroki and Kikugawa, Gota and Ohara, Taku},\n"
     " journal = {Physical Review~E},\n"
     " volume = {99},\n"
@@ -58,11 +52,7 @@
 
 static const char cite_centroid_shake_rigid[] =
     "compute centroid/stress/atom for constrained dynamics: doi:10.1063/5.0070930\n\n"
-<<<<<<< HEAD
     "@article{Surblys2021,\n"
-=======
-    "@article{doi:10.1063/5.0070930,\n"
->>>>>>> 20b87d3c
     " author = {Surblys, Donatas and Matsubara, Hiroki and Kikugawa, Gota and Ohara, Taku},\n"
     " journal = {Journal of Applied Physics},\n"
     " title = {Methodology and Meaning of Computing Heat Flux via Atomic Stress in Systems with\n"
