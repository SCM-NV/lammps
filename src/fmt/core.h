--- conflicted
+++ resolved
@@ -1742,9 +1742,6 @@
 
 template <typename Context, typename T>
 FMT_CONSTEXPR FMT_INLINE auto make_value(T&& val) -> value<Context> {
-<<<<<<< HEAD
-  const auto& arg = arg_mapper<Context>().map(FMT_FORWARD(val));
-=======
 #if FMT_GCC_VERSION && FMT_GCC_VERSION >= 1300
 #  pragma GCC diagnostic push
 #  pragma GCC diagnostic ignored "-Wdangling-reference"
@@ -1753,7 +1750,6 @@
 #else
   const auto& arg = arg_mapper<Context>().map(FMT_FORWARD(val));
 #endif
->>>>>>> 554db7da
 
   constexpr bool formattable_char =
       !std::is_same<decltype(arg), const unformattable_char&>::value;
