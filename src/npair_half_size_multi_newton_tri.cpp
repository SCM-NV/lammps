--- conflicted
+++ resolved
@@ -125,7 +125,6 @@
           // if same size (same collection), exclude half of interactions
 
           if (cutcollectionsq[icollection][icollection] ==
-<<<<<<< HEAD
 	      cutcollectionsq[jcollection][jcollection]) {
 	    if (j <= i) continue;
 	    if (j >= nlocal) {
@@ -144,25 +143,6 @@
 		}
 	      }
 	    }
-=======
-              cutcollectionsq[jcollection][jcollection]) {
-            if (j >= nlocal) {
-              jtag = tag[j];
-              if (itag > jtag) {
-                if ((itag+jtag) % 2 == 0) continue;
-              } else if (itag < jtag) {
-                if ((itag+jtag) % 2 == 1) continue;
-              } else {
-                if (fabs(x[j][2]-ztmp) > delta) {
-                  if (x[j][2] < ztmp) continue;
-                } else if (fabs(x[j][1]-ytmp) > delta) {
-                  if (x[j][1] < ytmp) continue;
-                } else {
-                  if (x[j][0] < xtmp) continue;
-                }
-              }
-            }
->>>>>>> 2eeea433
           }
 
           jtype = type[j];
