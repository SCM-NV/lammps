--- conflicted
+++ resolved
@@ -56,10 +56,7 @@
   neighbor->add_request(this, NeighConst::REQ_FULL);
 
   const int ntypes = atom->ntypes;
-<<<<<<< HEAD
-=======
   memory->destroy(shld);
->>>>>>> 05e836f5
   memory->create(shld, ntypes + 1, ntypes + 1, "qeq:shielding");
 
   init_shielding();
@@ -87,13 +84,8 @@
   const int *mask = atom->mask;
   const int *type = atom->type;
 
-<<<<<<< HEAD
-  Pair *pair = force->pair_match("^reax..", 0);
-  if (pair == nullptr) error->all(FLERR, "No pair reaxff for fix qeq/shielded");
-=======
   Pair *pair = force->pair_match("^reaxff", 0);
   if (pair == nullptr) error->all(FLERR, "No reaxff pair style for fix qeq/shielded");
->>>>>>> 05e836f5
   int tmp, tmp_all;
   chi = (double *) pair->extract("chi", tmp);
   eta = (double *) pair->extract("eta", tmp);
