--- conflicted
+++ resolved
@@ -52,19 +52,7 @@
 
   delete[] svector;
 
-<<<<<<< HEAD
-  if (allocated) {
-    memory->destroy(setflag);
-    memory->destroy(map);
-    delete[] nbondlist;
-    delete[] orig_map;
-    delete[] maxbond;
-    for (int i = 0; i < nstyles; i++) memory->destroy(bondlist[i]);
-    delete[] bondlist;
-  }
-=======
   deallocate();
->>>>>>> cfcd2b20
 }
 
 /* ---------------------------------------------------------------------- */
@@ -207,6 +195,8 @@
   delete[] maxbond;
   for (int i = 0; i < nstyles; i++) memory->destroy(bondlist[i]);
   delete[] bondlist;
+  for (i = 0; i < nstyles; i++) memory->destroy(orig_map[i]);
+  delete[] orig_map;
 }
 
 /* ----------------------------------------------------------------------
@@ -229,21 +219,7 @@
     has_quartic = -1;
   }
 
-<<<<<<< HEAD
-  if (allocated) {
-    memory->destroy(setflag);
-    memory->destroy(map);
-    delete[] nbondlist;
-    delete[] maxbond;
-    for (i = 0; i < nstyles; i++) memory->destroy(orig_map[i]);
-    delete[] orig_map;
-    for (i = 0; i < nstyles; i++) memory->destroy(bondlist[i]);
-    delete[] bondlist;
-  }
-  allocated = 0;
-=======
   deallocate();
->>>>>>> cfcd2b20
 
   // allocate list of sub-styles
 
