/* ----------------------------------------------------------------------
   LAMMPS - Large-scale Atomic/Molecular Massively Parallel Simulator
   https://www.lammps.org/, Sandia National Laboratories
   LAMMPS development team: developers@lammps.org

   Copyright (2003) Sandia Corporation.  Under the terms of Contract
   DE-AC04-94AL85000 with Sandia Corporation, the U.S. Government retains
   certain rights in this software.  This software is distributed under
   the GNU General Public License.

   See the README file in the top-level LAMMPS directory.
------------------------------------------------------------------------- */

#include "fix_rigid.h"

#include "atom.h"
#include "atom_vec_ellipsoid.h"
#include "atom_vec_line.h"
#include "atom_vec_tri.h"
#include "comm.h"
#include "domain.h"
#include "error.h"
#include "force.h"
#include "group.h"
#include "input.h"
#include "math_const.h"
#include "math_eigen.h"
#include "math_extra.h"
#include "memory.h"
#include "modify.h"
#include "random_mars.h"
#include "respa.h"
#include "rigid_const.h"
#include "tokenizer.h"
#include "update.h"
#include "variable.h"

#include <cmath>
#include <cstring>

using namespace LAMMPS_NS;
using namespace FixConst;
using namespace MathConst;
using namespace RigidConst;

/* ---------------------------------------------------------------------- */

FixRigid::FixRigid(LAMMPS *lmp, int narg, char **arg) :
    Fix(lmp, narg, arg), step_respa(nullptr), inpfile(nullptr), nrigid(nullptr), mol2body(nullptr),
    body2mol(nullptr), body(nullptr), displace(nullptr), masstotal(nullptr), xcm(nullptr),
    vcm(nullptr), fcm(nullptr), inertia(nullptr), ex_space(nullptr), ey_space(nullptr),
    ez_space(nullptr), angmom(nullptr), omega(nullptr), torque(nullptr), quat(nullptr),
    imagebody(nullptr), fflag(nullptr), tflag(nullptr), langextra(nullptr), sum(nullptr),
    all(nullptr), remapflag(nullptr), xcmimage(nullptr), eflags(nullptr), orient(nullptr),
    dorient(nullptr), id_dilate(nullptr), id_gravity(nullptr), random(nullptr),
    avec_ellipsoid(nullptr), avec_line(nullptr), avec_tri(nullptr)
{
  int i, ibody;

  scalar_flag = 1;
  extscalar = 0;
  time_integrate = 1;
  rigid_flag = 1;
  virial_global_flag = virial_peratom_flag = 1;
  thermo_virial = 1;
  create_attribute = 1;
  dof_flag = 1;
  centroidstressflag = CENTROID_NOTAVAIL;

  // perform initial allocation of atom-based arrays
  // register with Atom class

  extended = orientflag = dorientflag = 0;
  body = nullptr;
  xcmimage = nullptr;
  displace = nullptr;
  eflags = nullptr;
  orient = nullptr;
  dorient = nullptr;
  FixRigid::grow_arrays(atom->nmax);
  atom->add_callback(Atom::GROW);

  // parse args for rigid body specification
  // set nbody and body[i] for each atom

  if (narg < 4) utils::missing_cmd_args(FLERR, std::string("fix ") + style, error);
  int iarg;

  mol2body = nullptr;
  body2mol = nullptr;

  // single rigid body
  // nbody = 1
  // all atoms in fix group are part of body

  if (strcmp(arg[3], "single") == 0) {
    rstyle = SINGLE;
    iarg = 4;
    nbody = 1;

    int *mask = atom->mask;
    int nlocal = atom->nlocal;

    for (i = 0; i < nlocal; i++) {
      body[i] = -1;
      if (mask[i] & groupbit) body[i] = 0;
    }

    // each molecule in fix group is a rigid body
    // maxmol = largest molecule ID
    // ncount = # of atoms in each molecule (have to sum across procs)
    // nbody = # of non-zero ncount values
    // use nall as incremented ptr to set body[] values for each atom

  } else if ((strcmp(arg[3], "molecule") == 0) || (strcmp(arg[3], "custom") == 0)) {
    rstyle = MOLECULE;
    tagint *molecule;
    int *mask = atom->mask;
    int nlocal = atom->nlocal;
    int custom_flag = strcmp(arg[3], "custom") == 0;
    if (custom_flag) {
      if (narg < 5) utils::missing_cmd_args(FLERR, fmt::format("fix {} custom"), error);

      // determine whether atom-style variable or atom property is used

      if (utils::strmatch(arg[4], "^i_")) {
        int is_double, cols;
        int custom_index = atom->find_custom(arg[4] + 2, is_double, cols);
        if (custom_index == -1)
          error->all(FLERR, "Fix {} custom requires previously defined property/atom", style);
        else if (is_double)
          error->all(FLERR, "Fix {} custom requires integer-valued property/atom vector", style);
        int minval = INT_MAX;
        int *value = atom->ivector[custom_index];
        for (i = 0; i < nlocal; i++)
          if (mask[i] & groupbit) minval = MIN(minval, value[i]);
        int vmin = minval;
        MPI_Allreduce(&vmin, &minval, 1, MPI_INT, MPI_MIN, world);
        molecule = new tagint[nlocal];
        for (i = 0; i < nlocal; i++)
          if (mask[i] & groupbit)
            molecule[i] = (tagint) (value[i] - minval + 1);
          else
            molecule[i] = 0;

      } else if (utils::strmatch(arg[4], "^v_")) {
        int ivariable = input->variable->find(arg[4] + 2);
        if (ivariable < 0)
          error->all(FLERR, "Variable {} for fix {} custom does not exist", arg[4] + 2, style);
        if (input->variable->atomstyle(ivariable) == 0)
          error->all(FLERR, "Fix {} custom variable {} is not atom-style variable", style,
                     arg[4] + 2);
        auto value = new double[nlocal];
        input->variable->compute_atom(ivariable, 0, value, 1, 0);
        int minval = INT_MAX;
        for (i = 0; i < nlocal; i++)
          if (mask[i] & groupbit) minval = MIN(minval, (int) value[i]);
        int vmin = minval;
        MPI_Allreduce(&vmin, &minval, 1, MPI_INT, MPI_MIN, world);
        molecule = new tagint[nlocal];
        for (i = 0; i < nlocal; i++)
          if (mask[i] & groupbit) molecule[i] = (tagint) ((tagint) value[i] - minval + 1);
        delete[] value;

      } else
        error->all(FLERR, "Unsupported fix {} custom property: {}", style, arg[4]);

    } else {
      if (atom->molecule_flag == 0)
        error->all(FLERR, "Fix {} molecule requires atom attribute molecule", style);
      molecule = atom->molecule;
    }

    iarg = 4 + custom_flag;

    tagint maxmol_tag = -1;
    for (i = 0; i < nlocal; i++)
      if (mask[i] & groupbit) maxmol_tag = MAX(maxmol_tag, molecule[i]);

    tagint itmp;
    MPI_Allreduce(&maxmol_tag, &itmp, 1, MPI_LMP_TAGINT, MPI_MAX, world);
    if (itmp + 1 > MAXSMALLINT) error->all(FLERR, "Too many molecules for fix {}", style);
    maxmol = (int) itmp;

    int *ncount;
    memory->create(ncount, maxmol + 1, "rigid:ncount");
    for (i = 0; i <= maxmol; i++) ncount[i] = 0;

    for (i = 0; i < nlocal; i++)
      if (mask[i] & groupbit) ncount[molecule[i]]++;

    memory->create(mol2body, maxmol + 1, "rigid:mol2body");
    MPI_Allreduce(ncount, mol2body, maxmol + 1, MPI_INT, MPI_SUM, world);

    nbody = 0;
    for (i = 0; i <= maxmol; i++)
      if (mol2body[i])
        mol2body[i] = nbody++;
      else
        mol2body[i] = -1;

    memory->create(body2mol, nbody, "rigid:body2mol");

    nbody = 0;
    for (i = 0; i <= maxmol; i++)
      if (mol2body[i] >= 0) body2mol[nbody++] = i;

    for (i = 0; i < nlocal; i++) {
      body[i] = -1;
      if (mask[i] & groupbit) body[i] = mol2body[molecule[i]];
    }

    memory->destroy(ncount);
    if (custom_flag) delete[] molecule;

    // each listed group is a rigid body
    // check if all listed groups exist
    // an atom must belong to fix group and listed group to be in rigid body
    // error if atom belongs to more than 1 rigid body

  } else if (strcmp(arg[3], "group") == 0) {
    if (narg < 5) utils::missing_cmd_args(FLERR, fmt::format("fix {} group"), error);
    rstyle = GROUP;
    nbody = utils::inumeric(FLERR, arg[4], false, lmp);
    if (nbody <= 0) error->all(FLERR, "Illegal fix {} number of groups {}", style, nbody);
    if (narg < 5 + nbody) utils::missing_cmd_args(FLERR, fmt::format("fix {} group"), error);
    iarg = 5 + nbody;

    int *igroups = new int[nbody];
    for (ibody = 0; ibody < nbody; ibody++) {
      igroups[ibody] = group->find(arg[5 + ibody]);
      if (igroups[ibody] == -1)
        error->all(FLERR, "Could not find fix {} group ID {}", style, arg[5 + ibody]);
    }

    int *mask = atom->mask;
    int nlocal = atom->nlocal;

    int flag = 0;
    for (i = 0; i < nlocal; i++) {
      body[i] = -1;
      if (mask[i] & groupbit)
        for (ibody = 0; ibody < nbody; ibody++)
          if (mask[i] & group->bitmask[igroups[ibody]]) {
            if (body[i] >= 0) flag = 1;
            body[i] = ibody;
          }
    }

    int flagall;
    MPI_Allreduce(&flag, &flagall, 1, MPI_INT, MPI_SUM, world);
    if (flagall) error->all(FLERR, "One or more atoms belong to multiple rigid bodies");

    delete[] igroups;

  } else
    error->all(FLERR, "Unknown fix {} mode {}", style, arg[3]);

  // error check on nbody

  if (nbody == 0) error->all(FLERR, "No rigid bodies defined");

  // create all nbody-length arrays

  memory->create(nrigid, nbody, "rigid:nrigid");
  memory->create(masstotal, nbody, "rigid:masstotal");
  memory->create(xcm, nbody, 3, "rigid:xcm");
  memory->create(vcm, nbody, 3, "rigid:vcm");
  memory->create(fcm, nbody, 3, "rigid:fcm");
  memory->create(inertia, nbody, 3, "rigid:inertia");
  memory->create(ex_space, nbody, 3, "rigid:ex_space");
  memory->create(ey_space, nbody, 3, "rigid:ey_space");
  memory->create(ez_space, nbody, 3, "rigid:ez_space");
  memory->create(angmom, nbody, 3, "rigid:angmom");
  memory->create(omega, nbody, 3, "rigid:omega");
  memory->create(torque, nbody, 3, "rigid:torque");
  memory->create(quat, nbody, 4, "rigid:quat");
  memory->create(imagebody, nbody, "rigid:imagebody");
  memory->create(fflag, nbody, 3, "rigid:fflag");
  memory->create(tflag, nbody, 3, "rigid:tflag");
  memory->create(langextra, nbody, 6, "rigid:langextra");

  memory->create(sum, nbody, 6, "rigid:sum");
  memory->create(all, nbody, 6, "rigid:all");
  memory->create(remapflag, nbody, 4, "rigid:remapflag");

  // initialize force/torque flags to default = 1.0
  // for 2d: fz, tx, ty = 0.0

  array_flag = 1;
  size_array_rows = nbody;
  size_array_cols = 15;
  global_freq = 1;
  extarray = 0;

  for (i = 0; i < nbody; i++) {
    fflag[i][0] = fflag[i][1] = fflag[i][2] = 1.0;
    tflag[i][0] = tflag[i][1] = tflag[i][2] = 1.0;
    if (domain->dimension == 2) fflag[i][2] = tflag[i][0] = tflag[i][1] = 0.0;
  }

  // number of linear rigid bodies is counted later

  nlinear = 0;

  // parse optional args

  int seed;
  langflag = 0;
  reinitflag = 1;

  tstat_flag = 0;
  pstat_flag = 0;
  allremap = 1;
  t_chain = 10;
  t_iter = 1;
  t_order = 3;
  p_chain = 10;

  inpfile = nullptr;
  id_gravity = nullptr;
  id_dilate = nullptr;

  pcouple = NONE;
  pstyle = ANISO;

  for (i = 0; i < 3; i++) {
    p_start[i] = p_stop[i] = p_period[i] = 0.0;
    p_flag[i] = 0;
  }

  while (iarg < narg) {
    if (strcmp(arg[iarg], "force") == 0) {
      if (iarg + 5 > narg)
        utils::missing_cmd_args(FLERR, fmt::format("fix {} force", style), error);

      int mlo, mhi;
      utils::bounds(FLERR, arg[iarg + 1], 1, nbody, mlo, mhi, error);

      double xflag, yflag, zflag;
      if (strcmp(arg[iarg + 2], "off") == 0)
        xflag = 0.0;
      else if (strcmp(arg[iarg + 2], "on") == 0)
        xflag = 1.0;
      else
        error->all(FLERR, "Illegal fix {} command", style);
      if (strcmp(arg[iarg + 3], "off") == 0)
        yflag = 0.0;
      else if (strcmp(arg[iarg + 3], "on") == 0)
        yflag = 1.0;
      else
        error->all(FLERR, "Illegal fix {} command", style);
      if (strcmp(arg[iarg + 4], "off") == 0)
        zflag = 0.0;
      else if (strcmp(arg[iarg + 4], "on") == 0)
        zflag = 1.0;
      else
        error->all(FLERR, "Illegal fix {} command", style);

      if ((domain->dimension == 2) && (zflag == 1.0))
        error->all(FLERR, "Fix rigid z force cannot be on for 2d simulation");

      int count = 0;
      for (int m = mlo; m <= mhi; m++) {
        fflag[m - 1][0] = xflag;
        fflag[m - 1][1] = yflag;
        fflag[m - 1][2] = zflag;
        count++;
      }
      if (count == 0) error->all(FLERR, "Illegal fix {} command", style);

      iarg += 5;

    } else if (strcmp(arg[iarg], "torque") == 0) {
      if (iarg + 5 > narg) error->all(FLERR, "Illegal fix {} command", style);

      int mlo, mhi;
      utils::bounds(FLERR, arg[iarg + 1], 1, nbody, mlo, mhi, error);

      double xflag, yflag, zflag;
      if (strcmp(arg[iarg + 2], "off") == 0)
        xflag = 0.0;
      else if (strcmp(arg[iarg + 2], "on") == 0)
        xflag = 1.0;
      else
        error->all(FLERR, "Illegal fix {} command", style);
      if (strcmp(arg[iarg + 3], "off") == 0)
        yflag = 0.0;
      else if (strcmp(arg[iarg + 3], "on") == 0)
        yflag = 1.0;
      else
        error->all(FLERR, "Illegal fix {} command", style);
      if (strcmp(arg[iarg + 4], "off") == 0)
        zflag = 0.0;
      else if (strcmp(arg[iarg + 4], "on") == 0)
        zflag = 1.0;
      else
        error->all(FLERR, "Illegal fix {} command", style);

      if (domain->dimension == 2 && (xflag == 1.0 || yflag == 1.0))
        error->all(FLERR, "Fix rigid xy torque cannot be on for 2d simulation");

      int count = 0;
      for (int m = mlo; m <= mhi; m++) {
        tflag[m - 1][0] = xflag;
        tflag[m - 1][1] = yflag;
        tflag[m - 1][2] = zflag;
        count++;
      }
      if (count == 0) error->all(FLERR, "Illegal fix {} command", style);

      iarg += 5;

    } else if (strcmp(arg[iarg], "langevin") == 0) {
      if (iarg + 5 > narg) error->all(FLERR, "Illegal fix {} command", style);
      if (strcmp(style, "rigid") != 0 && strcmp(style, "rigid/nve") != 0 &&
          strcmp(style, "rigid/omp") != 0 && strcmp(style, "rigid/nve/omp") != 0)
        error->all(FLERR, "Illegal fix {} command", style);
      langflag = 1;
      t_start = utils::numeric(FLERR, arg[iarg + 1], false, lmp);
      t_stop = utils::numeric(FLERR, arg[iarg + 2], false, lmp);
      t_period = utils::numeric(FLERR, arg[iarg + 3], false, lmp);
      seed = utils::inumeric(FLERR, arg[iarg + 4], false, lmp);
      if (t_period <= 0.0) error->all(FLERR, "Fix rigid langevin period must be > 0.0");
      if (seed <= 0) error->all(FLERR, "Illegal fix {} command", style);
      iarg += 5;

    } else if (strcmp(arg[iarg], "temp") == 0) {
      if (iarg + 4 > narg) error->all(FLERR, "Illegal fix {} command", style);
      if (!utils::strmatch(style, "^rigid/n.t")) error->all(FLERR, "Illegal fix {} command", style);
      tstat_flag = 1;
      t_start = utils::numeric(FLERR, arg[iarg + 1], false, lmp);
      t_stop = utils::numeric(FLERR, arg[iarg + 2], false, lmp);
      t_period = utils::numeric(FLERR, arg[iarg + 3], false, lmp);
      iarg += 4;

    } else if (strcmp(arg[iarg], "iso") == 0) {
      if (iarg + 4 > narg) error->all(FLERR, "Illegal fix {} command", style);
      if (!utils::strmatch(style, "^rigid/np.")) error->all(FLERR, "Illegal fix {} command", style);
      pcouple = XYZ;
      p_start[0] = p_start[1] = p_start[2] = utils::numeric(FLERR, arg[iarg + 1], false, lmp);
      p_stop[0] = p_stop[1] = p_stop[2] = utils::numeric(FLERR, arg[iarg + 2], false, lmp);
      p_period[0] = p_period[1] = p_period[2] = utils::numeric(FLERR, arg[iarg + 3], false, lmp);
      p_flag[0] = p_flag[1] = p_flag[2] = 1;
      if (domain->dimension == 2) {
        p_start[2] = p_stop[2] = p_period[2] = 0.0;
        p_flag[2] = 0;
      }
      iarg += 4;

    } else if (strcmp(arg[iarg], "aniso") == 0) {
      if (iarg + 4 > narg) error->all(FLERR, "Illegal fix {} command", style);
      if (!utils::strmatch(style, "^rigid/np.")) error->all(FLERR, "Illegal fix {} command", style);
      p_start[0] = p_start[1] = p_start[2] = utils::numeric(FLERR, arg[iarg + 1], false, lmp);
      p_stop[0] = p_stop[1] = p_stop[2] = utils::numeric(FLERR, arg[iarg + 2], false, lmp);
      p_period[0] = p_period[1] = p_period[2] = utils::numeric(FLERR, arg[iarg + 3], false, lmp);
      p_flag[0] = p_flag[1] = p_flag[2] = 1;
      if (domain->dimension == 2) {
        p_start[2] = p_stop[2] = p_period[2] = 0.0;
        p_flag[2] = 0;
      }
      iarg += 4;

    } else if (strcmp(arg[iarg], "x") == 0) {
      if (iarg + 4 > narg) error->all(FLERR, "Illegal fix {} command", style);
      if (!utils::strmatch(style, "^rigid/np.")) error->all(FLERR, "Illegal fix {} command", style);
      p_start[0] = utils::numeric(FLERR, arg[iarg + 1], false, lmp);
      p_stop[0] = utils::numeric(FLERR, arg[iarg + 2], false, lmp);
      p_period[0] = utils::numeric(FLERR, arg[iarg + 3], false, lmp);
      p_flag[0] = 1;
      iarg += 4;

    } else if (strcmp(arg[iarg], "y") == 0) {
      if (iarg + 4 > narg) error->all(FLERR, "Illegal fix {} command", style);
      if (!utils::strmatch(style, "^rigid/np.")) error->all(FLERR, "Illegal fix {} command", style);
      p_start[1] = utils::numeric(FLERR, arg[iarg + 1], false, lmp);
      p_stop[1] = utils::numeric(FLERR, arg[iarg + 2], false, lmp);
      p_period[1] = utils::numeric(FLERR, arg[iarg + 3], false, lmp);
      p_flag[1] = 1;
      iarg += 4;

    } else if (strcmp(arg[iarg], "z") == 0) {
      if (iarg + 4 > narg) error->all(FLERR, "Illegal fix {} command", style);
      if (!utils::strmatch(style, "^rigid/np.")) error->all(FLERR, "Illegal fix {} command", style);
      p_start[2] = utils::numeric(FLERR, arg[iarg + 1], false, lmp);
      p_stop[2] = utils::numeric(FLERR, arg[iarg + 2], false, lmp);
      p_period[2] = utils::numeric(FLERR, arg[iarg + 3], false, lmp);
      p_flag[2] = 1;
      iarg += 4;

    } else if (strcmp(arg[iarg], "couple") == 0) {
      if (iarg + 2 > narg)
        utils::missing_cmd_args(FLERR, fmt::format("fix {} couple", style), error);
      if (strcmp(arg[iarg + 1], "xyz") == 0)
        pcouple = XYZ;
      else if (strcmp(arg[iarg + 1], "xy") == 0)
        pcouple = XY;
      else if (strcmp(arg[iarg + 1], "yz") == 0)
        pcouple = YZ;
      else if (strcmp(arg[iarg + 1], "xz") == 0)
        pcouple = XZ;
      else if (strcmp(arg[iarg + 1], "none") == 0)
        pcouple = NONE;
      else
        error->all(FLERR, "Unknown fix {} couple option ", style, arg[iarg + 1]);
      iarg += 2;

    } else if (strcmp(arg[iarg], "dilate") == 0) {
      if (iarg + 2 > narg)
        utils::missing_cmd_args(FLERR, fmt::format("fix {} dilate", style), error);
      if (strcmp(arg[iarg + 1], "all") == 0)
        allremap = 1;
      else {
        allremap = 0;
        delete[] id_dilate;
        id_dilate = utils::strdup(arg[iarg + 1]);
        int idilate = group->find(id_dilate);
        if (idilate == -1)
          error->all(FLERR, "Fix {} dilate group ID {} does not exist", style, id_dilate);
      }
      iarg += 2;

    } else if (strcmp(arg[iarg], "tparam") == 0) {
      if (iarg + 4 > narg)
        utils::missing_cmd_args(FLERR, fmt::format("fix {} tparam", style), error);
      if (!utils::strmatch(style, "^rigid/n.t"))
        error->all(FLERR, "Illegal fix {} command option tparam", style);
      t_chain = utils::inumeric(FLERR, arg[iarg + 1], false, lmp);
      t_iter = utils::inumeric(FLERR, arg[iarg + 2], false, lmp);
      t_order = utils::inumeric(FLERR, arg[iarg + 3], false, lmp);
      iarg += 4;

    } else if (strcmp(arg[iarg], "pchain") == 0) {
      if (iarg + 2 > narg)
        utils::missing_cmd_args(FLERR, fmt::format("fix {} pchain", style), error);
      if (!utils::strmatch(style, "^rigid/np."))
        error->all(FLERR, "Illegal fix {} command option pchain", style);
      p_chain = utils::inumeric(FLERR, arg[iarg + 1], false, lmp);
      iarg += 2;

    } else if (strcmp(arg[iarg], "infile") == 0) {
      if (iarg + 2 > narg)
        utils::missing_cmd_args(FLERR, fmt::format("fix {} infile", style), error);
      delete[] inpfile;
      inpfile = utils::strdup(arg[iarg + 1]);
      restart_file = 1;
      reinitflag = 0;
      iarg += 2;

    } else if (strcmp(arg[iarg], "reinit") == 0) {
      if (iarg + 2 > narg)
        utils::missing_cmd_args(FLERR, fmt::format("fix {} reinit", style), error);
      reinitflag = utils::logical(FLERR, arg[iarg + 1], false, lmp);
      iarg += 2;

    } else if (strcmp(arg[iarg], "gravity") == 0) {
      if (iarg + 2 > narg)
        utils::missing_cmd_args(FLERR, fmt::format("fix {} gravity", style), error);
      delete[] id_gravity;
      id_gravity = utils::strdup(arg[iarg + 1]);
      iarg += 2;

    } else
      error->all(FLERR, "Illegal fix {} command", style);
  }

  // clang-format off

  // set pstat_flag

  pstat_flag = 0;
  for (i = 0; i < 3; i++)
    if (p_flag[i]) pstat_flag = 1;

  if (pcouple == XYZ || (domain->dimension == 2 && pcouple == XY)) pstyle = ISO;
  else pstyle = ANISO;

  // initialize Marsaglia RNG with processor-unique seed

  if (langflag) random = new RanMars(lmp, seed + comm->me);
  else random = nullptr;

  // initialize vector output quantities in case accessed before run

  for (i = 0; i < nbody; i++) {
    xcm[i][0] = xcm[i][1] = xcm[i][2] = 0.0;
    vcm[i][0] = vcm[i][1] = vcm[i][2] = 0.0;
    fcm[i][0] = fcm[i][1] = fcm[i][2] = 0.0;
    torque[i][0] = torque[i][1] = torque[i][2] = 0.0;
  }

  // nrigid[n] = # of atoms in Nth rigid body
  // error if one or zero atoms

  int *ncount = new int[nbody];
  for (ibody = 0; ibody < nbody; ibody++) ncount[ibody] = 0;

  int nlocal = atom->nlocal;

  for (i = 0; i < nlocal; i++)
    if (body[i] >= 0) ncount[body[i]]++;

  MPI_Allreduce(ncount,nrigid,nbody,MPI_INT,MPI_SUM,world);
  delete[] ncount;

  for (ibody = 0; ibody < nbody; ibody++)
    if (nrigid[ibody] <= 1) error->all(FLERR,"One or zero atoms in rigid body");

  // wait to setup bodies until first init() using current atom properties

  setupflag = 0;

  // compute per body forces and torques at final_integrate() by default

  earlyflag = 0;

  // print statistics

  int nsum = 0;
  for (ibody = 0; ibody < nbody; ibody++) nsum += nrigid[ibody];

  if (comm->me == 0)
    utils::logmesg(lmp,"  {} rigid bodies with {} atoms\n",nbody,nsum);
}

/* ---------------------------------------------------------------------- */

FixRigid::~FixRigid()
{
  // unregister callbacks to this fix from Atom class

  if (modify->get_fix_by_id(id)) atom->delete_callback(id,Atom::GROW);

  delete random;
  delete[] inpfile;
  delete[] id_dilate;
  delete[] id_gravity;

  memory->destroy(mol2body);
  memory->destroy(body2mol);

  // delete locally stored per-atom arrays

  memory->destroy(body);
  memory->destroy(xcmimage);
  memory->destroy(displace);
  memory->destroy(eflags);
  memory->destroy(orient);
  memory->destroy(dorient);

  // delete nbody-length arrays

  memory->destroy(nrigid);
  memory->destroy(masstotal);
  memory->destroy(xcm);
  memory->destroy(vcm);
  memory->destroy(fcm);
  memory->destroy(inertia);
  memory->destroy(ex_space);
  memory->destroy(ey_space);
  memory->destroy(ez_space);
  memory->destroy(angmom);
  memory->destroy(omega);
  memory->destroy(torque);
  memory->destroy(quat);
  memory->destroy(imagebody);
  memory->destroy(fflag);
  memory->destroy(tflag);
  memory->destroy(langextra);

  memory->destroy(sum);
  memory->destroy(all);
  memory->destroy(remapflag);
}

/* ---------------------------------------------------------------------- */

int FixRigid::setmask()
{
  int mask = 0;
  mask |= INITIAL_INTEGRATE;
  mask |= FINAL_INTEGRATE;
  if (langflag) mask |= POST_FORCE;
  mask |= PRE_NEIGHBOR;
  mask |= INITIAL_INTEGRATE_RESPA;
  mask |= FINAL_INTEGRATE_RESPA;
  return mask;
}

/* ---------------------------------------------------------------------- */

void FixRigid::init()
{
  triclinic = domain->triclinic;

  // atom style pointers to particles that store extra info

  avec_ellipsoid = dynamic_cast<AtomVecEllipsoid *>(atom->style_match("ellipsoid"));
  avec_line = dynamic_cast<AtomVecLine *>(atom->style_match("line"));
  avec_tri = dynamic_cast<AtomVecTri *>(atom->style_match("tri"));

  // warn if more than one rigid fix
  // if earlyflag, warn if any post-force fixes come after a rigid fix

  int count = 0;
  for (auto &ifix : modify->get_fix_list())
    if (ifix->rigid_flag) count++;
  if (count > 1 && comm->me == 0)
    error->warning(FLERR,"More than one fix rigid");

  if (earlyflag) {
    bool rflag = false;
    for (auto &ifix : modify->get_fix_list()) {
      if (ifix->rigid_flag) rflag = true;
      if ((comm->me == 0) && rflag && (ifix->setmask() & POST_FORCE) && !ifix->rigid_flag)
        error->warning(FLERR, "Fix {} with ID {} alters forces after fix rigid",
                       ifix->style, ifix->id);
    }
  }

  // warn if body properties are read from inpfile
  //   and the gravity keyword is not set and a gravity fix exists
  // this could mean body particles are overlapped
  //   and gravity is not applied correctly

  if (inpfile && !id_gravity) {
    if (modify->get_fix_by_style("^gravity").size() > 0)
      if (comm->me == 0)
        error->warning(FLERR,"Gravity may not be correctly applied to rigid "
                       "bodies if they consist of overlapped particles");
  }

  //  error if a fix changing the box comes before rigid fix

  bool boxflag = false;
  for (auto &ifix : modify->get_fix_list()) {
    if (boxflag && utils::strmatch(ifix->style,"^rigid"))
        error->all(FLERR,"Rigid fixes must come before any box changing fix");
    if (ifix->box_change) boxflag = true;
  }

  // add gravity forces based on gravity vector from fix

  if (id_gravity) {
    auto ifix = modify->get_fix_by_id(id_gravity);
    if (!ifix) error->all(FLERR,"Fix rigid cannot find fix gravity ID {}", id_gravity);
    if (!utils::strmatch(ifix->style,"^gravity"))
      error->all(FLERR,"Fix rigid gravity fix ID {} is not a gravity fix style", id_gravity);
    int tmp;
    gvec = (double *) ifix->extract("gvec", tmp);
  }

  // timestep info

  dtv = update->dt;
  dtf = 0.5 * update->dt * force->ftm2v;
  dtq = 0.5 * update->dt;

  if (utils::strmatch(update->integrate_style,"^respa"))
    step_respa = (dynamic_cast<Respa *>(update->integrate))->step;

  // setup rigid bodies, using current atom info. if reinitflag is not set,
  // do the initialization only once, b/c properties may not be re-computable
  // especially if overlapping particles.
  //   do not do dynamic init if read body properties from inpfile.
  // this is b/c the inpfile defines the static and dynamic properties and may
  // not be computable if contain overlapping particles.
  //   setup_bodies_static() reads inpfile itself

  if (reinitflag || !setupflag) {
    setup_bodies_static();
    if (!inpfile) setup_bodies_dynamic();
    setupflag = 1;
  }

  // temperature scale factor

  double ndof = 0.0;
  for (int ibody = 0; ibody < nbody; ibody++) {
    ndof += fflag[ibody][0] + fflag[ibody][1] + fflag[ibody][2];
    ndof += tflag[ibody][0] + tflag[ibody][1] + tflag[ibody][2];
  }
  ndof -= nlinear;
  if (ndof > 0.0) tfactor = force->mvv2e / (ndof * force->boltz);
  else tfactor = 0.0;
}

/* ----------------------------------------------------------------------
   invoke pre_neighbor() to ensure body xcmimage flags are reset
     needed if Verlet::setup::pbc() has remapped/migrated atoms for 2nd run
------------------------------------------------------------------------- */

void FixRigid::setup_pre_neighbor()
{
  pre_neighbor();
}

/* ----------------------------------------------------------------------
   compute initial fcm and torque on bodies, also initial virial
   reset all particle velocities to be consistent with vcm and omega
------------------------------------------------------------------------- */

void FixRigid::setup(int vflag)
{
  int i,n,ibody;

  // fcm = force on center-of-mass of each rigid body

  double **f = atom->f;
  int nlocal = atom->nlocal;

  for (ibody = 0; ibody < nbody; ibody++)
    for (i = 0; i < 6; i++) sum[ibody][i] = 0.0;

  for (i = 0; i < nlocal; i++) {
    if (body[i] < 0) continue;
    ibody = body[i];
    sum[ibody][0] += f[i][0];
    sum[ibody][1] += f[i][1];
    sum[ibody][2] += f[i][2];
  }

  MPI_Allreduce(sum[0],all[0],6*nbody,MPI_DOUBLE,MPI_SUM,world);

  for (ibody = 0; ibody < nbody; ibody++) {
    fcm[ibody][0] = all[ibody][0];
    fcm[ibody][1] = all[ibody][1];
    fcm[ibody][2] = all[ibody][2];
  }

  // torque = torque on each rigid body

  double **x = atom->x;

  double dx,dy,dz;
  double unwrap[3];

  for (ibody = 0; ibody < nbody; ibody++)
    for (i = 0; i < 6; i++) sum[ibody][i] = 0.0;

  for (i = 0; i < nlocal; i++) {
    if (body[i] < 0) continue;
    ibody = body[i];

    domain->unmap(x[i],xcmimage[i],unwrap);
    dx = unwrap[0] - xcm[ibody][0];
    dy = unwrap[1] - xcm[ibody][1];
    dz = unwrap[2] - xcm[ibody][2];

    sum[ibody][0] += dy * f[i][2] - dz * f[i][1];
    sum[ibody][1] += dz * f[i][0] - dx * f[i][2];
    sum[ibody][2] += dx * f[i][1] - dy * f[i][0];
  }

  // extended particles add their torque to torque of body

  if (extended) {
    double **torque_one = atom->torque;

    for (i = 0; i < nlocal; i++) {
      if (body[i] < 0) continue;
      ibody = body[i];
      if (eflags[i] & TORQUE) {
        sum[ibody][0] += torque_one[i][0];
        sum[ibody][1] += torque_one[i][1];
        sum[ibody][2] += torque_one[i][2];
      }
    }
  }

  MPI_Allreduce(sum[0],all[0],6*nbody,MPI_DOUBLE,MPI_SUM,world);

  for (ibody = 0; ibody < nbody; ibody++) {
    torque[ibody][0] = all[ibody][0];
    torque[ibody][1] = all[ibody][1];
    torque[ibody][2] = all[ibody][2];
  }

  // enforce 2d body forces and torques

  if (domain->dimension == 2) enforce2d();

  // zero langextra in case Langevin thermostat not used
  // no point to calling post_force() here since langextra
  // is only added to fcm/torque in final_integrate()

  for (ibody = 0; ibody < nbody; ibody++)
    for (i = 0; i < 6; i++) langextra[ibody][i] = 0.0;

  // virial setup before call to set_v

  v_init(vflag);

  // set velocities from angmom & omega

  for (ibody = 0; ibody < nbody; ibody++)
    MathExtra::angmom_to_omega(angmom[ibody],ex_space[ibody],ey_space[ibody],
                               ez_space[ibody],inertia[ibody],omega[ibody]);

  set_v();

  // guesstimate virial as 2x the set_v contribution

  if (vflag_global)
    for (n = 0; n < 6; n++) virial[n] *= 2.0;
  if (vflag_atom) {
    for (i = 0; i < nlocal; i++)
      for (n = 0; n < 6; n++)
        vatom[i][n] *= 2.0;
  }
}

/* ---------------------------------------------------------------------- */

void FixRigid::initial_integrate(int vflag)
{
  double dtfm;

  for (int ibody = 0; ibody < nbody; ibody++) {

    // update vcm by 1/2 step

    dtfm = dtf / masstotal[ibody];
    vcm[ibody][0] += dtfm * fcm[ibody][0] * fflag[ibody][0];
    vcm[ibody][1] += dtfm * fcm[ibody][1] * fflag[ibody][1];
    vcm[ibody][2] += dtfm * fcm[ibody][2] * fflag[ibody][2];

    // update xcm by full step

    xcm[ibody][0] += dtv * vcm[ibody][0];
    xcm[ibody][1] += dtv * vcm[ibody][1];
    xcm[ibody][2] += dtv * vcm[ibody][2];

    // update angular momentum by 1/2 step

    angmom[ibody][0] += dtf * torque[ibody][0] * tflag[ibody][0];
    angmom[ibody][1] += dtf * torque[ibody][1] * tflag[ibody][1];
    angmom[ibody][2] += dtf * torque[ibody][2] * tflag[ibody][2];

    // compute omega at 1/2 step from angmom at 1/2 step and current q
    // update quaternion a full step via Richardson iteration
    // returns new normalized quaternion, also updated omega at 1/2 step
    // update ex,ey,ez to reflect new quaternion

    MathExtra::angmom_to_omega(angmom[ibody],ex_space[ibody],ey_space[ibody],
                               ez_space[ibody],inertia[ibody],omega[ibody]);
    MathExtra::richardson(quat[ibody],angmom[ibody],omega[ibody],
                          inertia[ibody],dtq);
    MathExtra::q_to_exyz(quat[ibody],
                         ex_space[ibody],ey_space[ibody],ez_space[ibody]);
  }

  // virial setup before call to set_xv

  v_init(vflag);

  // set coords/orient and velocity/rotation of atoms in rigid bodies
  // from quarternion and omega

  set_xv();
}

/* ----------------------------------------------------------------------
   remap xcm of each rigid body back into periodic simulation box
   done during pre_neighbor so will be after call to pbc()
     and after fix_deform::pre_exchange() may have flipped box
   use domain->remap() in case xcm is far away from box
     due to first-time definition of rigid body in setup_bodies_static()
     or due to box flip
   also adjust imagebody = rigid body image flags, due to xcm remap
   also reset body xcmimage flags of all atoms in bodies
   xcmimage flags are relative to xcm so that body can be unwrapped
   if don't do this, would need xcm to move with true image flags
     then a body could end up very far away from box
     set_xv() will then compute huge displacements every step to
       reset coords of all body atoms to be back inside the box,
       ditto for triclinic box flip, which causes numeric problems
------------------------------------------------------------------------- */

void FixRigid::pre_neighbor()
{
  for (int ibody = 0; ibody < nbody; ibody++)
    domain->remap(xcm[ibody],imagebody[ibody]);
  image_shift();
}

/* ---------------------------------------------------------------------- */

void FixRigid::post_force(int /*vflag*/)
{
  if (langflag) apply_langevin_thermostat();
  if (earlyflag) compute_forces_and_torques();
}

/* ---------------------------------------------------------------------- */

void FixRigid::final_integrate()
{
  int ibody;
  double dtfm;

  // compute forces and torques (after all post_force contributions)
  // if 2d model, enforce2d() on body forces/torques

  if (!earlyflag) compute_forces_and_torques();
  if (domain->dimension == 2) enforce2d();

  // update vcm and angmom
  // fflag,tflag = 0 for some dimensions in 2d

  for (ibody = 0; ibody < nbody; ibody++) {

    // update vcm by 1/2 step

    dtfm = dtf / masstotal[ibody];
    vcm[ibody][0] += dtfm * fcm[ibody][0] * fflag[ibody][0];
    vcm[ibody][1] += dtfm * fcm[ibody][1] * fflag[ibody][1];
    vcm[ibody][2] += dtfm * fcm[ibody][2] * fflag[ibody][2];

    // update angular momentum by 1/2 step

    angmom[ibody][0] += dtf * torque[ibody][0] * tflag[ibody][0];
    angmom[ibody][1] += dtf * torque[ibody][1] * tflag[ibody][1];
    angmom[ibody][2] += dtf * torque[ibody][2] * tflag[ibody][2];

    MathExtra::angmom_to_omega(angmom[ibody],ex_space[ibody],ey_space[ibody],
                               ez_space[ibody],inertia[ibody],omega[ibody]);
  }

  // set velocity/rotation of atoms in rigid bodies
  // virial is already setup from initial_integrate

  set_v();
}

/* ---------------------------------------------------------------------- */

void FixRigid::initial_integrate_respa(int vflag, int ilevel, int /*iloop*/)
{
  dtv = step_respa[ilevel];
  dtf = 0.5 * step_respa[ilevel] * force->ftm2v;
  dtq = 0.5 * step_respa[ilevel];

  if (ilevel == 0) initial_integrate(vflag);
  else final_integrate();
}

/* ---------------------------------------------------------------------- */

void FixRigid::final_integrate_respa(int ilevel, int /*iloop*/)
{
  dtf = 0.5 * step_respa[ilevel] * force->ftm2v;
  final_integrate();
}

/* ----------------------------------------------------------------------
   reset body xcmimage flags of atoms in bodies
   xcmimage flags are relative to xcm so that body can be unwrapped
   xcmimage = true image flag - imagebody flag
------------------------------------------------------------------------- */

void FixRigid::image_shift()
{
  int ibody;
  imageint tdim,bdim,xdim[3];

  imageint *image = atom->image;
  int nlocal = atom->nlocal;

  for (int i = 0; i < nlocal; i++) {
    if (body[i] < 0) continue;
    ibody = body[i];

    tdim = image[i] & IMGMASK;
    bdim = imagebody[ibody] & IMGMASK;
    xdim[0] = IMGMAX + tdim - bdim;
    tdim = (image[i] >> IMGBITS) & IMGMASK;
    bdim = (imagebody[ibody] >> IMGBITS) & IMGMASK;
    xdim[1] = IMGMAX + tdim - bdim;
    tdim = image[i] >> IMG2BITS;
    bdim = imagebody[ibody] >> IMG2BITS;
    xdim[2] = IMGMAX + tdim - bdim;

    xcmimage[i] = (xdim[2] << IMG2BITS) | (xdim[1] << IMGBITS) | xdim[0];
  }
}

/* ----------------------------------------------------------------------
   apply Langevin thermostat to all 6 DOF of rigid bodies
   computed by proc 0, broadcast to other procs
   unlike fix langevin, this stores extra force in extra arrays,
     which are added in when final_integrate() calculates a new fcm/torque
------------------------------------------------------------------------- */

void FixRigid::apply_langevin_thermostat()
{
  if (comm->me == 0) {
    double gamma1,gamma2;
    double wbody[3],tbody[3];
    double delta = update->ntimestep - update->beginstep;
    if (delta != 0.0) delta /= update->endstep - update->beginstep;
    t_target = t_start + delta * (t_stop-t_start);
    double tsqrt = sqrt(t_target);

    double boltz = force->boltz;
    double dt = update->dt;
    double mvv2e = force->mvv2e;
    double ftm2v = force->ftm2v;

    for (int i = 0; i < nbody; i++) {
      gamma1 = -masstotal[i] / t_period / ftm2v;
      gamma2 = sqrt(masstotal[i]) * tsqrt *
        sqrt(24.0*boltz/t_period/dt/mvv2e) / ftm2v;
      langextra[i][0] = gamma1*vcm[i][0] + gamma2*(random->uniform()-0.5);
      langextra[i][1] = gamma1*vcm[i][1] + gamma2*(random->uniform()-0.5);
      langextra[i][2] = gamma1*vcm[i][2] + gamma2*(random->uniform()-0.5);

      gamma1 = -1.0 / t_period / ftm2v;
      gamma2 = tsqrt * sqrt(24.0*boltz/t_period/dt/mvv2e) / ftm2v;

      // convert omega from space frame to body frame

      MathExtra::transpose_matvec(ex_space[i],ey_space[i],ez_space[i],omega[i],wbody);

      // compute langevin torques in the body frame

      tbody[0] = inertia[i][0]*gamma1*wbody[0] +
        sqrt(inertia[i][0])*gamma2*(random->uniform()-0.5);
      tbody[1] = inertia[i][1]*gamma1*wbody[1] +
        sqrt(inertia[i][1])*gamma2*(random->uniform()-0.5);
      tbody[2] = inertia[i][2]*gamma1*wbody[2] +
        sqrt(inertia[i][2])*gamma2*(random->uniform()-0.5);

      // convert langevin torques from body frame back to space frame

      MathExtra::matvec(ex_space[i],ey_space[i],ez_space[i],tbody,&langextra[i][3]);
    }
  }

  MPI_Bcast(&langextra[0][0],6*nbody,MPI_DOUBLE,0,world);
}

/* ---------------------------------------------------------------------- */

void FixRigid::compute_forces_and_torques()
{
  int i,ibody;

  // sum over atoms to get force and torque on rigid body

  double **x = atom->x;
  double **f = atom->f;
  int nlocal = atom->nlocal;

  double dx,dy,dz;
  double unwrap[3];

  for (ibody = 0; ibody < nbody; ibody++)
    for (i = 0; i < 6; i++) sum[ibody][i] = 0.0;

  for (i = 0; i < nlocal; i++) {
    if (body[i] < 0) continue;
    ibody = body[i];

    sum[ibody][0] += f[i][0];
    sum[ibody][1] += f[i][1];
    sum[ibody][2] += f[i][2];

    domain->unmap(x[i],xcmimage[i],unwrap);
    dx = unwrap[0] - xcm[ibody][0];
    dy = unwrap[1] - xcm[ibody][1];
    dz = unwrap[2] - xcm[ibody][2];

    sum[ibody][3] += dy*f[i][2] - dz*f[i][1];
    sum[ibody][4] += dz*f[i][0] - dx*f[i][2];
    sum[ibody][5] += dx*f[i][1] - dy*f[i][0];
  }

  // extended particles add their torque to torque of body

  if (extended) {
    double **torque_one = atom->torque;

    for (i = 0; i < nlocal; i++) {
      if (body[i] < 0) continue;
      ibody = body[i];

      if (eflags[i] & TORQUE) {
        sum[ibody][3] += torque_one[i][0];
        sum[ibody][4] += torque_one[i][1];
        sum[ibody][5] += torque_one[i][2];
      }
    }
  }

  MPI_Allreduce(sum[0],all[0],6*nbody,MPI_DOUBLE,MPI_SUM,world);

  // include Langevin thermostat forces

  for (ibody = 0; ibody < nbody; ibody++) {
    fcm[ibody][0] = all[ibody][0] + fflag[ibody][0]*langextra[ibody][0];
    fcm[ibody][1] = all[ibody][1] + fflag[ibody][1]*langextra[ibody][1];
    fcm[ibody][2] = all[ibody][2] + fflag[ibody][2]*langextra[ibody][2];
    torque[ibody][0] = all[ibody][3] + tflag[ibody][0]*langextra[ibody][3];
    torque[ibody][1] = all[ibody][4] + tflag[ibody][1]*langextra[ibody][4];
    torque[ibody][2] = all[ibody][5] + tflag[ibody][2]*langextra[ibody][5];
  }

  // add gravity force to COM of each body

  if (id_gravity) {
    for (ibody = 0; ibody < nbody; ibody++) {
      fcm[ibody][0] += gvec[0]*masstotal[ibody];
      fcm[ibody][1] += gvec[1]*masstotal[ibody];
      fcm[ibody][2] += gvec[2]*masstotal[ibody];
    }
  }
}

/* ----------------------------------------------------------------------
   called from FixEnforce2d post_force() for 2d problems
   zero all body values that should be zero for 2d model
------------------------------------------------------------------------- */

void FixRigid::enforce2d()
{
  for (int ibody = 0; ibody < nbody; ibody++) {
    xcm[ibody][2] = 0.0;
    vcm[ibody][2] = 0.0;
    fcm[ibody][2] = 0.0;
    torque[ibody][0] = 0.0;
    torque[ibody][1] = 0.0;
    angmom[ibody][0] = 0.0;
    angmom[ibody][1] = 0.0;
    omega[ibody][0] = 0.0;
    omega[ibody][1] = 0.0;
<<<<<<< HEAD
    if (langflag && langextra) {
      langextra[ibody][2] = 0.0;
      langextra[ibody][3] = 0.0;
      langextra[ibody][4] = 0.0;
    }
=======
>>>>>>> 05e836f5
  }
}

/* ----------------------------------------------------------------------
   count # of DOF removed by rigid bodies for atoms in igroup
   return total count of DOF
------------------------------------------------------------------------- */

bigint FixRigid::dof(int tgroup)
{
  // cannot count DOF correctly unless setup_bodies_static() has been called

  if (!setupflag) {
    if (comm->me == 0)
      error->warning(FLERR,"Cannot count rigid body degrees-of-freedom "
                     "before bodies are fully initialized");
    return 0;
  }

  int tgroupbit = group->bitmask[tgroup];

  // nall = # of point particles in each rigid body
  // mall = # of finite-size particles in each rigid body
  // particles must also be in temperature group

  int *mask = atom->mask;
  int nlocal = atom->nlocal;

  int *ncount = new int[nbody];
  int *mcount = new int[nbody];
  for (int ibody = 0; ibody < nbody; ibody++)
    ncount[ibody] = mcount[ibody] = 0;

  for (int i = 0; i < nlocal; i++)
    if (body[i] >= 0 && mask[i] & tgroupbit) {
      // do not count point particles or point dipoles as extended particles
      // a spheroid dipole will be counted as extended
      if (extended && (eflags[i] & ~(POINT | DIPOLE))) mcount[body[i]]++;
      else ncount[body[i]]++;
    }

  int *nall = new int[nbody];
  int *mall = new int[nbody];
  MPI_Allreduce(ncount,nall,nbody,MPI_INT,MPI_SUM,world);
  MPI_Allreduce(mcount,mall,nbody,MPI_INT,MPI_SUM,world);

  // warn if nall+mall != nrigid for any body included in temperature group

  int flag = 0;
  for (int ibody = 0; ibody < nbody; ibody++) {
    if (nall[ibody]+mall[ibody] > 0 &&
        nall[ibody]+mall[ibody] != nrigid[ibody]) flag = 1;
  }
  if (flag && (comm->me == 0))
    error->warning(FLERR,"Computing temperature of portions of rigid bodies");

  // remove appropriate DOFs for each rigid body wholly in temperature group
  // N = # of point particles in body
  // M = # of finite-size particles in body
  // 3d body has 3N + 6M dof to start with
  // 2d body has 2N + 3M dof to start with
  // 3d point-particle body with all non-zero I should have 6 dof, remove 3N-6
  // 3d point-particle body (linear) with a 0 I should have 5 dof, remove 3N-5
  // 2d point-particle body should have 3 dof, remove 2N-3
  // 3d body with any finite-size M should have 6 dof, remove (3N+6M) - 6
  // 2d body with any finite-size M should have 3 dof, remove (2N+3M) - 3

  bigint n = 0;
  nlinear = 0;
  if (domain->dimension == 3) {
    for (int ibody = 0; ibody < nbody; ibody++)
      if (nall[ibody]+mall[ibody] == nrigid[ibody]) {
        n += 3*nall[ibody] + 6*mall[ibody] - 6;
        if (inertia[ibody][0] == 0.0 || inertia[ibody][1] == 0.0 ||
            inertia[ibody][2] == 0.0) {
          n++;
          nlinear++;
        }
      }
  } else if (domain->dimension == 2) {
    for (int ibody = 0; ibody < nbody; ibody++)
      if (nall[ibody]+mall[ibody] == nrigid[ibody])
        n += 2*nall[ibody] + 3*mall[ibody] - 3;
  }

  delete[] ncount;
  delete[] mcount;
  delete[] nall;
  delete[] mall;

  return n;
}

/* ----------------------------------------------------------------------
   adjust xcm of each rigid body due to box deformation
   called by various fixes that change box size/shape
   flag = 0/1 means map from box to lamda coords or vice versa
------------------------------------------------------------------------- */

void FixRigid::deform(int flag)
{
  if (flag == 0)
    for (int ibody = 0; ibody < nbody; ibody++)
      domain->x2lamda(xcm[ibody],xcm[ibody]);
  else
    for (int ibody = 0; ibody < nbody; ibody++)
      domain->lamda2x(xcm[ibody],xcm[ibody]);
}

/* ----------------------------------------------------------------------
   set space-frame coords and velocity of each atom in each rigid body
   set orientation and rotation of extended particles
   x = Q displace + Xcm, mapped back to periodic box
   v = Vcm + (W cross (x - Xcm))
------------------------------------------------------------------------- */

void FixRigid::set_xv()
{
  int ibody;
  int xbox,ybox,zbox;
  double x0,x1,x2,v0,v1,v2,fc0,fc1,fc2,massone;
  double xy,xz,yz;
  double ione[3],exone[3],eyone[3],ezone[3],vr[6],p[3][3];

  double **x = atom->x;
  double **v = atom->v;
  double **f = atom->f;
  double *rmass = atom->rmass;
  double *mass = atom->mass;
  int *type = atom->type;
  int nlocal = atom->nlocal;

  double xprd = domain->xprd;
  double yprd = domain->yprd;
  double zprd = domain->zprd;

  if (triclinic) {
    xy = domain->xy;
    xz = domain->xz;
    yz = domain->yz;
  }

  // set x and v of each atom

  for (int i = 0; i < nlocal; i++) {
    if (body[i] < 0) continue;
    ibody = body[i];

    xbox = (xcmimage[i] & IMGMASK) - IMGMAX;
    ybox = (xcmimage[i] >> IMGBITS & IMGMASK) - IMGMAX;
    zbox = (xcmimage[i] >> IMG2BITS) - IMGMAX;

    // save old positions and velocities for virial

    if (evflag) {
      if (triclinic == 0) {
        x0 = x[i][0] + xbox*xprd;
        x1 = x[i][1] + ybox*yprd;
        x2 = x[i][2] + zbox*zprd;
      } else {
        x0 = x[i][0] + xbox*xprd + ybox*xy + zbox*xz;
        x1 = x[i][1] + ybox*yprd + zbox*yz;
        x2 = x[i][2] + zbox*zprd;
      }
      v0 = v[i][0];
      v1 = v[i][1];
      v2 = v[i][2];
    }

    // x = displacement from center-of-mass, based on body orientation
    // v = vcm + omega around center-of-mass
    // enforce 2d x and v

    MathExtra::matvec(ex_space[ibody],ey_space[ibody],
                      ez_space[ibody],displace[i],x[i]);

    v[i][0] = omega[ibody][1]*x[i][2] - omega[ibody][2]*x[i][1] + vcm[ibody][0];
    v[i][1] = omega[ibody][2]*x[i][0] - omega[ibody][0]*x[i][2] + vcm[ibody][1];
    v[i][2] = omega[ibody][0]*x[i][1] - omega[ibody][1]*x[i][0] + vcm[ibody][2];

    if (domain->dimension == 2) {
      x[i][2] = 0.0;
      v[i][2] = 0.0;
    }

    // add center of mass to displacement
    // map back into periodic box via xbox,ybox,zbox
    // for triclinic, add in box tilt factors as well

    if (triclinic == 0) {
      x[i][0] += xcm[ibody][0] - xbox*xprd;
      x[i][1] += xcm[ibody][1] - ybox*yprd;
      x[i][2] += xcm[ibody][2] - zbox*zprd;
    } else {
      x[i][0] += xcm[ibody][0] - xbox*xprd - ybox*xy - zbox*xz;
      x[i][1] += xcm[ibody][1] - ybox*yprd - zbox*yz;
      x[i][2] += xcm[ibody][2] - zbox*zprd;
    }

    // virial = unwrapped coords dotted into body constraint force
    // body constraint force = implied force due to v change minus f external
    // assume f does not include forces internal to body
    // 1/2 factor b/c final_integrate contributes other half
    // assume per-atom contribution is due to constraint force on that atom

    if (evflag) {
      if (rmass) massone = rmass[i];
      else massone = mass[type[i]];
      fc0 = massone*(v[i][0] - v0)/dtf - f[i][0];
      fc1 = massone*(v[i][1] - v1)/dtf - f[i][1];
      fc2 = massone*(v[i][2] - v2)/dtf - f[i][2];

      vr[0] = 0.5*x0*fc0;
      vr[1] = 0.5*x1*fc1;
      vr[2] = 0.5*x2*fc2;
      vr[3] = 0.5*x0*fc1;
      vr[4] = 0.5*x0*fc2;
      vr[5] = 0.5*x1*fc2;

      v_tally(1,&i,1.0,vr);
    }
  }

  // set orientation, omega, angmom of each extended particle

  if (extended) {
    double theta_body,theta;
    double *shape,*quatatom,*inertiaatom;

    AtomVecEllipsoid::Bonus *ebonus = nullptr;
    if (avec_ellipsoid) ebonus = avec_ellipsoid->bonus;
    AtomVecLine::Bonus *lbonus = nullptr;
    if (avec_line) lbonus = avec_line->bonus;
    AtomVecTri::Bonus *tbonus = nullptr;
    if (avec_tri) tbonus = avec_tri->bonus;
    double **omega_one = atom->omega;
    double **angmom_one = atom->angmom;
    double **mu = atom->mu;
    int *ellipsoid = atom->ellipsoid;
    int *line = atom->line;
    int *tri = atom->tri;

    for (int i = 0; i < nlocal; i++) {
      if (body[i] < 0) continue;
      ibody = body[i];

      if (eflags[i] & SPHERE) {
        omega_one[i][0] = omega[ibody][0];
        omega_one[i][1] = omega[ibody][1];
        omega_one[i][2] = omega[ibody][2];
      } else if (eflags[i] & ELLIPSOID) {
        shape = ebonus[ellipsoid[i]].shape;
        quatatom = ebonus[ellipsoid[i]].quat;
        MathExtra::quatquat(quat[ibody],orient[i],quatatom);
        MathExtra::qnormalize(quatatom);
        ione[0] = EINERTIA*rmass[i] * (shape[1]*shape[1] + shape[2]*shape[2]);
        ione[1] = EINERTIA*rmass[i] * (shape[0]*shape[0] + shape[2]*shape[2]);
        ione[2] = EINERTIA*rmass[i] * (shape[0]*shape[0] + shape[1]*shape[1]);
        MathExtra::q_to_exyz(quatatom,exone,eyone,ezone);
        MathExtra::omega_to_angmom(omega[ibody],exone,eyone,ezone,ione,
                                   angmom_one[i]);
      } else if (eflags[i] & LINE) {
        if (quat[ibody][3] >= 0.0) theta_body = 2.0*acos(quat[ibody][0]);
        else theta_body = -2.0*acos(quat[ibody][0]);
        theta = orient[i][0] + theta_body;
        while (theta <= -MY_PI) theta += MY_2PI;
        while (theta > MY_PI) theta -= MY_2PI;
        lbonus[line[i]].theta = theta;
        omega_one[i][0] = omega[ibody][0];
        omega_one[i][1] = omega[ibody][1];
        omega_one[i][2] = omega[ibody][2];
      } else if (eflags[i] & TRIANGLE) {
        inertiaatom = tbonus[tri[i]].inertia;
        quatatom = tbonus[tri[i]].quat;
        MathExtra::quatquat(quat[ibody],orient[i],quatatom);
        MathExtra::qnormalize(quatatom);
        MathExtra::q_to_exyz(quatatom,exone,eyone,ezone);
        MathExtra::omega_to_angmom(omega[ibody],exone,eyone,ezone,
                                   inertiaatom,angmom_one[i]);
      }
      if (eflags[i] & DIPOLE) {
        MathExtra::quat_to_mat(quat[ibody],p);
        MathExtra::matvec(p,dorient[i],mu[i]);
        MathExtra::snormalize3(mu[i][3],mu[i],mu[i]);
      }
    }
  }
}

/* ----------------------------------------------------------------------
   set space-frame velocity of each atom in a rigid body
   set omega and angmom of extended particles
   v = Vcm + (W cross (x - Xcm))
------------------------------------------------------------------------- */

void FixRigid::set_v()
{
  int xbox,ybox,zbox;
  double x0,x1,x2,v0,v1,v2,fc0,fc1,fc2,massone;
  double xy,xz,yz;
  double ione[3],exone[3],eyone[3],ezone[3],delta[3],vr[6];

  double **x = atom->x;
  double **v = atom->v;
  double **f = atom->f;
  double *rmass = atom->rmass;
  double *mass = atom->mass;
  int *type = atom->type;
  int nlocal = atom->nlocal;

  double xprd = domain->xprd;
  double yprd = domain->yprd;
  double zprd = domain->zprd;
  if (triclinic) {
    xy = domain->xy;
    xz = domain->xz;
    yz = domain->yz;
  }

  // set v of each atom

  for (int i = 0; i < nlocal; i++) {
    if (body[i] < 0) continue;
    const int ibody = body[i];

    MathExtra::matvec(ex_space[ibody],ey_space[ibody],
                      ez_space[ibody],displace[i],delta);

    // save old velocities for virial

    if (evflag) {
      v0 = v[i][0];
      v1 = v[i][1];
      v2 = v[i][2];
    }

    // compute new v
    // enforce 2d v

    v[i][0] = omega[ibody][1]*delta[2] - omega[ibody][2]*delta[1] + vcm[ibody][0];
    v[i][1] = omega[ibody][2]*delta[0] - omega[ibody][0]*delta[2] + vcm[ibody][1];
    v[i][2] = omega[ibody][0]*delta[1] - omega[ibody][1]*delta[0] + vcm[ibody][2];

    if (domain->dimension == 2) v[i][2] = 0.0;

    // virial = unwrapped coords dotted into body constraint force
    // body constraint force = implied force due to v change minus f external
    // assume f does not include forces internal to body
    // 1/2 factor b/c initial_integrate contributes other half
    // assume per-atom contribution is due to constraint force on that atom

    if (evflag) {
      if (rmass) massone = rmass[i];
      else massone = mass[type[i]];
      fc0 = massone*(v[i][0] - v0)/dtf - f[i][0];
      fc1 = massone*(v[i][1] - v1)/dtf - f[i][1];
      fc2 = massone*(v[i][2] - v2)/dtf - f[i][2];

      xbox = (xcmimage[i] & IMGMASK) - IMGMAX;
      ybox = (xcmimage[i] >> IMGBITS & IMGMASK) - IMGMAX;
      zbox = (xcmimage[i] >> IMG2BITS) - IMGMAX;

      if (triclinic == 0) {
        x0 = x[i][0] + xbox*xprd;
        x1 = x[i][1] + ybox*yprd;
        x2 = x[i][2] + zbox*zprd;
      } else {
        x0 = x[i][0] + xbox*xprd + ybox*xy + zbox*xz;
        x1 = x[i][1] + ybox*yprd + zbox*yz;
        x2 = x[i][2] + zbox*zprd;
      }

      vr[0] = 0.5*x0*fc0;
      vr[1] = 0.5*x1*fc1;
      vr[2] = 0.5*x2*fc2;
      vr[3] = 0.5*x0*fc1;
      vr[4] = 0.5*x0*fc2;
      vr[5] = 0.5*x1*fc2;

      v_tally(1,&i,1.0,vr);
    }
  }

  // set omega, angmom of each extended particle

  if (extended) {
    double *shape,*quatatom,*inertiaatom;

    AtomVecEllipsoid::Bonus *ebonus;
    if (avec_ellipsoid) ebonus = avec_ellipsoid->bonus;
    AtomVecTri::Bonus *tbonus;
    if (avec_tri) tbonus = avec_tri->bonus;
    double **omega_one = atom->omega;
    double **angmom_one = atom->angmom;
    int *ellipsoid = atom->ellipsoid;
    int *tri = atom->tri;

    for (int i = 0; i < nlocal; i++) {
      if (body[i] < 0) continue;
      const int ibody = body[i];

      if (eflags[i] & SPHERE) {
        omega_one[i][0] = omega[ibody][0];
        omega_one[i][1] = omega[ibody][1];
        omega_one[i][2] = omega[ibody][2];
      } else if (eflags[i] & ELLIPSOID) {
        shape = ebonus[ellipsoid[i]].shape;
        quatatom = ebonus[ellipsoid[i]].quat;
        ione[0] = EINERTIA*rmass[i] * (shape[1]*shape[1] + shape[2]*shape[2]);
        ione[1] = EINERTIA*rmass[i] * (shape[0]*shape[0] + shape[2]*shape[2]);
        ione[2] = EINERTIA*rmass[i] * (shape[0]*shape[0] + shape[1]*shape[1]);
        MathExtra::q_to_exyz(quatatom,exone,eyone,ezone);
        MathExtra::omega_to_angmom(omega[ibody],exone,eyone,ezone,ione,
                                   angmom_one[i]);
      } else if (eflags[i] & LINE) {
        omega_one[i][0] = omega[ibody][0];
        omega_one[i][1] = omega[ibody][1];
        omega_one[i][2] = omega[ibody][2];
      } else if (eflags[i] & TRIANGLE) {
        inertiaatom = tbonus[tri[i]].inertia;
        quatatom = tbonus[tri[i]].quat;
        MathExtra::q_to_exyz(quatatom,exone,eyone,ezone);
        MathExtra::omega_to_angmom(omega[ibody],exone,eyone,ezone,
                                   inertiaatom,angmom_one[i]);
      }
    }
  }
}

/* ----------------------------------------------------------------------
   one-time initialization of static rigid body attributes
   sets extended flags, masstotal, center-of-mass
   sets Cartesian and diagonalized inertia tensor
   sets body image flags
   may read some properties from inpfile
------------------------------------------------------------------------- */

void FixRigid::setup_bodies_static()
{
  int i,ibody;

  // extended = 1 if any particle in a rigid body is finite size or has a dipole moment

  extended = orientflag = dorientflag = 0;

  AtomVecEllipsoid::Bonus *ebonus;
  if (avec_ellipsoid) ebonus = avec_ellipsoid->bonus;
  AtomVecLine::Bonus *lbonus;
  if (avec_line) lbonus = avec_line->bonus;
  AtomVecTri::Bonus *tbonus;
  if (avec_tri) tbonus = avec_tri->bonus;
  double **mu = atom->mu;
  double *radius = atom->radius;
  double *rmass = atom->rmass;
  double *mass = atom->mass;
  int *ellipsoid = atom->ellipsoid;
  int *line = atom->line;
  int *tri = atom->tri;
  int *type = atom->type;
  int nlocal = atom->nlocal;

  if (atom->radius_flag || atom->ellipsoid_flag || atom->line_flag ||
      atom->tri_flag || atom->mu_flag) {
    int flag = 0;
    for (i = 0; i < nlocal; i++) {
      if (body[i] < 0) continue;
      if (radius && radius[i] > 0.0) flag = 1;
      if (ellipsoid && ellipsoid[i] >= 0) flag = 1;
      if (line && line[i] >= 0) flag = 1;
      if (tri && tri[i] >= 0) flag = 1;
      if (mu && mu[i][3] > 0.0) flag = 1;
    }

    MPI_Allreduce(&flag,&extended,1,MPI_INT,MPI_MAX,world);
  }

  // grow extended arrays and set extended flags for each particle
  // orientflag = 4 if any particle stores ellipsoid or tri orientation
  // orientflag = 1 if any particle stores line orientation
  // dorientflag = 1 if any particle stores dipole orientation

  if (extended) {
    if (atom->ellipsoid_flag) orientflag = 4;
    if (atom->line_flag) orientflag = 1;
    if (atom->tri_flag) orientflag = 4;
    if (atom->mu_flag) dorientflag = 1;
    grow_arrays(atom->nmax);

    for (i = 0; i < nlocal; i++) {
      eflags[i] = 0;
      if (body[i] < 0) continue;

      // set to POINT or SPHERE or ELLIPSOID or LINE

      if (radius && radius[i] > 0.0) {
        eflags[i] |= SPHERE;
        eflags[i] |= OMEGA;
        eflags[i] |= TORQUE;
      } else if (ellipsoid && ellipsoid[i] >= 0) {
        eflags[i] |= ELLIPSOID;
        eflags[i] |= ANGMOM;
        eflags[i] |= TORQUE;
      } else if (line && line[i] >= 0) {
        eflags[i] |= LINE;
        eflags[i] |= OMEGA;
        eflags[i] |= TORQUE;
      } else if (tri && tri[i] >= 0) {
        eflags[i] |= TRIANGLE;
        eflags[i] |= ANGMOM;
        eflags[i] |= TORQUE;
      } else eflags[i] |= POINT;

      // set DIPOLE if atom->mu and mu[3] > 0.0

      if (atom->mu_flag && mu[i][3] > 0.0)
        eflags[i] |= DIPOLE;
    }
  }

  // set body xcmimage flags = true image flags

  imageint *image = atom->image;
  for (i = 0; i < nlocal; i++)
    if (body[i] >= 0) xcmimage[i] = image[i];
    else xcmimage[i] = 0;

  // compute masstotal & center-of-mass of each rigid body
  // error if image flag is not 0 in a non-periodic dim

  double **x = atom->x;

  int *periodicity = domain->periodicity;
  double xprd = domain->xprd;
  double yprd = domain->yprd;
  double zprd = domain->zprd;
  double xy = domain->xy;
  double xz = domain->xz;
  double yz = domain->yz;

  for (ibody = 0; ibody < nbody; ibody++)
    for (i = 0; i < 6; i++) sum[ibody][i] = 0.0;
  int xbox,ybox,zbox;
  double massone,xunwrap,yunwrap,zunwrap;

  for (i = 0; i < nlocal; i++) {
    if (body[i] < 0) continue;
    ibody = body[i];

    xbox = (xcmimage[i] & IMGMASK) - IMGMAX;
    ybox = (xcmimage[i] >> IMGBITS & IMGMASK) - IMGMAX;
    zbox = (xcmimage[i] >> IMG2BITS) - IMGMAX;
    if (rmass) massone = rmass[i];
    else massone = mass[type[i]];

    if ((xbox && !periodicity[0]) || (ybox && !periodicity[1]) ||
        (zbox && !periodicity[2]))
      error->one(FLERR,"Fix rigid atom has non-zero image flag in a non-periodic dimension");

    if (triclinic == 0) {
      xunwrap = x[i][0] + xbox*xprd;
      yunwrap = x[i][1] + ybox*yprd;
      zunwrap = x[i][2] + zbox*zprd;
    } else {
      xunwrap = x[i][0] + xbox*xprd + ybox*xy + zbox*xz;
      yunwrap = x[i][1] + ybox*yprd + zbox*yz;
      zunwrap = x[i][2] + zbox*zprd;
    }

    sum[ibody][0] += xunwrap * massone;
    sum[ibody][1] += yunwrap * massone;
    sum[ibody][2] += zunwrap * massone;
    sum[ibody][3] += massone;
  }

  MPI_Allreduce(sum[0],all[0],6*nbody,MPI_DOUBLE,MPI_SUM,world);

  for (ibody = 0; ibody < nbody; ibody++) {
    masstotal[ibody] = all[ibody][3];
    xcm[ibody][0] = all[ibody][0]/masstotal[ibody];
    xcm[ibody][1] = all[ibody][1]/masstotal[ibody];
    xcm[ibody][2] = all[ibody][2]/masstotal[ibody];
  }

  // set vcm, angmom = 0.0 in case inpfile is used
  // and doesn't overwrite all body's values
  // since setup_bodies_dynamic() will not be called

  for (ibody = 0; ibody < nbody; ibody++) {
    vcm[ibody][0] = vcm[ibody][1] = vcm[ibody][2] = 0.0;
    angmom[ibody][0] = angmom[ibody][1] = angmom[ibody][2] = 0.0;
  }

  // set rigid body image flags to default values

  for (ibody = 0; ibody < nbody; ibody++)
    imagebody[ibody] = ((imageint) IMGMAX << IMG2BITS) |
      ((imageint) IMGMAX << IMGBITS) | IMGMAX;

  // overwrite masstotal, center-of-mass, image flags with file values
  // inbody[i] = 0/1 if Ith rigid body is initialized by file

  int *inbody;
  if (inpfile) {
    // must call it here so it doesn't override read in data but
    // initialize bodies whose dynamic settings not set in inpfile

    setup_bodies_dynamic();

    memory->create(inbody,nbody,"rigid:inbody");
    for (ibody = 0; ibody < nbody; ibody++) inbody[ibody] = 0;
    readfile(0,masstotal,xcm,vcm,angmom,imagebody,inbody);
  }

  // remap the xcm of each body back into simulation box
  //   and reset body and atom xcmimage flags via pre_neighbor()

  pre_neighbor();

  // compute 6 moments of inertia of each body in Cartesian reference frame
  // dx,dy,dz = coords relative to center-of-mass
  // symmetric 3x3 inertia tensor stored in Voigt notation as 6-vector

  double dx,dy,dz;

  for (ibody = 0; ibody < nbody; ibody++)
    for (i = 0; i < 6; i++) sum[ibody][i] = 0.0;

  for (i = 0; i < nlocal; i++) {
    if (body[i] < 0) continue;
    ibody = body[i];

    xbox = (xcmimage[i] & IMGMASK) - IMGMAX;
    ybox = (xcmimage[i] >> IMGBITS & IMGMASK) - IMGMAX;
    zbox = (xcmimage[i] >> IMG2BITS) - IMGMAX;

    if (triclinic == 0) {
      xunwrap = x[i][0] + xbox*xprd;
      yunwrap = x[i][1] + ybox*yprd;
      zunwrap = x[i][2] + zbox*zprd;
    } else {
      xunwrap = x[i][0] + xbox*xprd + ybox*xy + zbox*xz;
      yunwrap = x[i][1] + ybox*yprd + zbox*yz;
      zunwrap = x[i][2] + zbox*zprd;
    }

    dx = xunwrap - xcm[ibody][0];
    dy = yunwrap - xcm[ibody][1];
    dz = zunwrap - xcm[ibody][2];

    if (rmass) massone = rmass[i];
    else massone = mass[type[i]];

    sum[ibody][0] += massone * (dy*dy + dz*dz);
    sum[ibody][1] += massone * (dx*dx + dz*dz);
    sum[ibody][2] += massone * (dx*dx + dy*dy);
    sum[ibody][3] -= massone * dy*dz;
    sum[ibody][4] -= massone * dx*dz;
    sum[ibody][5] -= massone * dx*dy;
  }

  // extended particles may contribute extra terms to moments of inertia

  if (extended) {
    double ivec[6];
    double *shape,*quatatom,*inertiaatom;
    double length,theta;

    for (i = 0; i < nlocal; i++) {
      if (body[i] < 0) continue;
      ibody = body[i];
      if (rmass) massone = rmass[i];
      else massone = mass[type[i]];

      if (eflags[i] & SPHERE) {
        sum[ibody][0] += SINERTIA*massone * radius[i]*radius[i];
        sum[ibody][1] += SINERTIA*massone * radius[i]*radius[i];
        sum[ibody][2] += SINERTIA*massone * radius[i]*radius[i];
      } else if (eflags[i] & ELLIPSOID) {
        shape = ebonus[ellipsoid[i]].shape;
        quatatom = ebonus[ellipsoid[i]].quat;
        MathExtra::inertia_ellipsoid(shape,quatatom,massone,ivec);
        sum[ibody][0] += ivec[0];
        sum[ibody][1] += ivec[1];
        sum[ibody][2] += ivec[2];
        sum[ibody][3] += ivec[3];
        sum[ibody][4] += ivec[4];
        sum[ibody][5] += ivec[5];
      } else if (eflags[i] & LINE) {
        length = lbonus[line[i]].length;
        theta = lbonus[line[i]].theta;
        MathExtra::inertia_line(length,theta,massone,ivec);
        sum[ibody][0] += ivec[0];
        sum[ibody][1] += ivec[1];
        sum[ibody][2] += ivec[2];
        sum[ibody][3] += ivec[3];
        sum[ibody][4] += ivec[4];
        sum[ibody][5] += ivec[5];
      } else if (eflags[i] & TRIANGLE) {
        inertiaatom = tbonus[tri[i]].inertia;
        quatatom = tbonus[tri[i]].quat;
        MathExtra::inertia_triangle(inertiaatom,quatatom,massone,ivec);
        sum[ibody][0] += ivec[0];
        sum[ibody][1] += ivec[1];
        sum[ibody][2] += ivec[2];
        sum[ibody][3] += ivec[3];
        sum[ibody][4] += ivec[4];
        sum[ibody][5] += ivec[5];
      }
    }
  }

  MPI_Allreduce(sum[0],all[0],6*nbody,MPI_DOUBLE,MPI_SUM,world);

  // overwrite Cartesian inertia tensor with file values

  if (inpfile) readfile(1,nullptr,all,nullptr,nullptr,nullptr,inbody);

  // diagonalize inertia tensor for each body via Jacobi rotations
  // inertia = 3 eigenvalues = principal moments of inertia
  //   request that jacobi3() return them in ascending order,
  ///  so that in 2d last evector is z-axis
  // evectors and exzy_space = 3 evectors = principal axes of rigid body

  int ierror;
  double cross[3];
  double tensor[3][3],evectors[3][3];

  for (ibody = 0; ibody < nbody; ibody++) {
    tensor[0][0] = all[ibody][0];
    tensor[1][1] = all[ibody][1];
    tensor[2][2] = all[ibody][2];
    tensor[1][2] = tensor[2][1] = all[ibody][3];
    tensor[0][2] = tensor[2][0] = all[ibody][4];
    tensor[0][1] = tensor[1][0] = all[ibody][5];

    ierror = MathEigen::jacobi3(tensor,inertia[ibody],evectors,1);
    if (ierror) error->all(FLERR,
                           "Insufficient Jacobi rotations for rigid body");

    ex_space[ibody][0] = evectors[0][0];
    ex_space[ibody][1] = evectors[1][0];
    ex_space[ibody][2] = evectors[2][0];
    ey_space[ibody][0] = evectors[0][1];
    ey_space[ibody][1] = evectors[1][1];
    ey_space[ibody][2] = evectors[2][1];
    ez_space[ibody][0] = evectors[0][2];
    ez_space[ibody][1] = evectors[1][2];
    ez_space[ibody][2] = evectors[2][2];

    // for 2d, ensure that evector along z axis is last
    // necessary so that quaternion is a simple rotation around +z axis
    //   or a 180 degree rotation for a -z axis
    // otherwise richardson() method for a body with a tiny evalue (near-linear)
    //  may not preserve the correct z-aligned quat and associated evectors
    //  over time due to round-off accumulation

    if (domain->dimension == 2) {
      if (fabs(ez_space[ibody][0]) > EPSILON || fabs(ez_space[ibody][1]) > EPSILON) {
        std::swap(inertia[ibody][1],inertia[ibody][2]);
        std::swap(ey_space[ibody][0],ez_space[ibody][0]);
        std::swap(ey_space[ibody][1],ez_space[ibody][1]);
        std::swap(ey_space[ibody][2],ez_space[ibody][2]);
      }
    }

    // if any principal moment < scaled EPSILON, set to 0.0

    double max;
    max = MAX(inertia[ibody][0],inertia[ibody][1]);
    max = MAX(max,inertia[ibody][2]);

    if (inertia[ibody][0] < EPSILON*max) inertia[ibody][0] = 0.0;
    if (inertia[ibody][1] < EPSILON*max) inertia[ibody][1] = 0.0;
    if (inertia[ibody][2] < EPSILON*max) inertia[ibody][2] = 0.0;

    // enforce 3 evectors as a right-handed coordinate system
    // flip 3rd vector if needed

    MathExtra::cross3(ex_space[ibody],ey_space[ibody],cross);
    if (MathExtra::dot3(cross,ez_space[ibody]) < 0.0)
      MathExtra::negate3(ez_space[ibody]);

    // create initial quaternion

    MathExtra::exyz_to_q(ex_space[ibody],ey_space[ibody],ez_space[ibody],
                         quat[ibody]);
  }

  // displace = initial atom coords in basis of principal axes
  // set displace = 0.0 for atoms not in any rigid body
  // for extended particles, set their orientation wrt to rigid body

  double qc[4],delta[3];
  double *quatatom;
  double theta_body;

  for (i = 0; i < nlocal; i++) {
    if (body[i] < 0) {
      displace[i][0] = displace[i][1] = displace[i][2] = 0.0;
      continue;
    }

    ibody = body[i];

    xbox = (xcmimage[i] & IMGMASK) - IMGMAX;
    ybox = (xcmimage[i] >> IMGBITS & IMGMASK) - IMGMAX;
    zbox = (xcmimage[i] >> IMG2BITS) - IMGMAX;

    if (triclinic == 0) {
      xunwrap = x[i][0] + xbox*xprd;
      yunwrap = x[i][1] + ybox*yprd;
      zunwrap = x[i][2] + zbox*zprd;
    } else {
      xunwrap = x[i][0] + xbox*xprd + ybox*xy + zbox*xz;
      yunwrap = x[i][1] + ybox*yprd + zbox*yz;
      zunwrap = x[i][2] + zbox*zprd;
    }

    delta[0] = xunwrap - xcm[ibody][0];
    delta[1] = yunwrap - xcm[ibody][1];
    delta[2] = zunwrap - xcm[ibody][2];
    MathExtra::transpose_matvec(ex_space[ibody],ey_space[ibody],
                                ez_space[ibody],delta,displace[i]);

    if (extended) {
      if (eflags[i] & ELLIPSOID) {
        quatatom = ebonus[ellipsoid[i]].quat;
        MathExtra::qconjugate(quat[ibody],qc);
        MathExtra::quatquat(qc,quatatom,orient[i]);
        MathExtra::qnormalize(orient[i]);
      } else if (eflags[i] & LINE) {
        if (quat[ibody][3] >= 0.0) theta_body = 2.0*acos(quat[ibody][0]);
        else theta_body = -2.0*acos(quat[ibody][0]);
        orient[i][0] = lbonus[line[i]].theta - theta_body;
        while (orient[i][0] <= -MY_PI) orient[i][0] += MY_2PI;
        while (orient[i][0] > MY_PI) orient[i][0] -= MY_2PI;
        if (orientflag == 4) orient[i][1] = orient[i][2] = orient[i][3] = 0.0;
      } else if (eflags[i] & TRIANGLE) {
        quatatom = tbonus[tri[i]].quat;
        MathExtra::qconjugate(quat[ibody],qc);
        MathExtra::quatquat(qc,quatatom,orient[i]);
        MathExtra::qnormalize(orient[i]);
      } else if (orientflag == 4) {
        orient[i][0] = orient[i][1] = orient[i][2] = orient[i][3] = 0.0;
      } else if (orientflag == 1)
        orient[i][0] = 0.0;

      if (eflags[i] & DIPOLE) {
        MathExtra::transpose_matvec(ex_space[ibody],ey_space[ibody],
                                    ez_space[ibody],mu[i],dorient[i]);
        MathExtra::snormalize3(mu[i][3],dorient[i],dorient[i]);
      } else if (dorientflag)
        dorient[i][0] = dorient[i][1] = dorient[i][2] = 0.0;
    }
  }

  // test for valid principal moments & axes
  // recompute moments of inertia around new axes
  // 3 diagonal moments should equal principal moments
  // 3 off-diagonal moments should be 0.0
  // extended particles may contribute extra terms to moments of inertia

  for (ibody = 0; ibody < nbody; ibody++)
    for (i = 0; i < 6; i++) sum[ibody][i] = 0.0;

  for (i = 0; i < nlocal; i++) {
    if (body[i] < 0) continue;
    ibody = body[i];
    if (rmass) massone = rmass[i];
    else massone = mass[type[i]];

    sum[ibody][0] += massone *
      (displace[i][1]*displace[i][1] + displace[i][2]*displace[i][2]);
    sum[ibody][1] += massone *
      (displace[i][0]*displace[i][0] + displace[i][2]*displace[i][2]);
    sum[ibody][2] += massone *
      (displace[i][0]*displace[i][0] + displace[i][1]*displace[i][1]);
    sum[ibody][3] -= massone * displace[i][1]*displace[i][2];
    sum[ibody][4] -= massone * displace[i][0]*displace[i][2];
    sum[ibody][5] -= massone * displace[i][0]*displace[i][1];
  }

  if (extended) {
    double ivec[6];
    double *shape,*inertiaatom;
    double length;

    for (i = 0; i < nlocal; i++) {
      if (body[i] < 0) continue;
      ibody = body[i];
      if (rmass) massone = rmass[i];
      else massone = mass[type[i]];

      if (eflags[i] & SPHERE) {
        sum[ibody][0] += SINERTIA*massone * radius[i]*radius[i];
        sum[ibody][1] += SINERTIA*massone * radius[i]*radius[i];
        sum[ibody][2] += SINERTIA*massone * radius[i]*radius[i];
      } else if (eflags[i] & ELLIPSOID) {
        shape = ebonus[ellipsoid[i]].shape;
        MathExtra::inertia_ellipsoid(shape,orient[i],massone,ivec);
        sum[ibody][0] += ivec[0];
        sum[ibody][1] += ivec[1];
        sum[ibody][2] += ivec[2];
        sum[ibody][3] += ivec[3];
        sum[ibody][4] += ivec[4];
        sum[ibody][5] += ivec[5];
      } else if (eflags[i] & LINE) {
        length = lbonus[line[i]].length;
        MathExtra::inertia_line(length,orient[i][0],massone,ivec);
        sum[ibody][0] += ivec[0];
        sum[ibody][1] += ivec[1];
        sum[ibody][2] += ivec[2];
        sum[ibody][3] += ivec[3];
        sum[ibody][4] += ivec[4];
        sum[ibody][5] += ivec[5];
      } else if (eflags[i] & TRIANGLE) {
        inertiaatom = tbonus[tri[i]].inertia;
        MathExtra::inertia_triangle(inertiaatom,orient[i],massone,ivec);
        sum[ibody][0] += ivec[0];
        sum[ibody][1] += ivec[1];
        sum[ibody][2] += ivec[2];
        sum[ibody][3] += ivec[3];
        sum[ibody][4] += ivec[4];
        sum[ibody][5] += ivec[5];
      }
    }
  }

  MPI_Allreduce(sum[0],all[0],6*nbody,MPI_DOUBLE,MPI_SUM,world);

  // error check that re-computed moments of inertia match diagonalized ones
  // do not do test for bodies with params read from inpfile

  double norm;
  for (ibody = 0; ibody < nbody; ibody++) {
    if (inpfile && inbody[ibody]) continue;
    if (inertia[ibody][0] == 0.0) {
      if (fabs(all[ibody][0]) > TOLERANCE)
        error->all(FLERR,"Fix rigid: Bad principal moments");
    } else {
      if (fabs((all[ibody][0]-inertia[ibody][0])/inertia[ibody][0]) >
          TOLERANCE) error->all(FLERR,"Fix rigid: Bad principal moments");
    }
    if (inertia[ibody][1] == 0.0) {
      if (fabs(all[ibody][1]) > TOLERANCE)
        error->all(FLERR,"Fix rigid: Bad principal moments");
    } else {
      if (fabs((all[ibody][1]-inertia[ibody][1])/inertia[ibody][1]) >
          TOLERANCE) error->all(FLERR,"Fix rigid: Bad principal moments");
    }
    if (inertia[ibody][2] == 0.0) {
      if (fabs(all[ibody][2]) > TOLERANCE)
        error->all(FLERR,"Fix rigid: Bad principal moments");
    } else {
      if (fabs((all[ibody][2]-inertia[ibody][2])/inertia[ibody][2]) >
          TOLERANCE) error->all(FLERR,"Fix rigid: Bad principal moments");
    }
    norm = (inertia[ibody][0] + inertia[ibody][1] + inertia[ibody][2]) / 3.0;
    if (fabs(all[ibody][3]/norm) > TOLERANCE ||
        fabs(all[ibody][4]/norm) > TOLERANCE ||
        fabs(all[ibody][5]/norm) > TOLERANCE)
      error->all(FLERR,"Fix rigid: Bad principal moments");
  }

  if (inpfile) memory->destroy(inbody);
}

/* ----------------------------------------------------------------------
   one-time initialization of dynamic rigid body attributes
   set vcm and angmom, computed explicitly from constituent particles
   not done if body properties read from file, e.g. for overlapping particles
------------------------------------------------------------------------- */

void FixRigid::setup_bodies_dynamic()
{
  int i,ibody;
  double massone,radone;

  // vcm = velocity of center-of-mass of each rigid body
  // angmom = angular momentum of each rigid body

  double **x = atom->x;
  double **v = atom->v;
  double *rmass = atom->rmass;
  double *mass = atom->mass;
  int *type = atom->type;
  int nlocal = atom->nlocal;

  double dx,dy,dz;
  double unwrap[3];

  for (ibody = 0; ibody < nbody; ibody++)
    for (i = 0; i < 6; i++) sum[ibody][i] = 0.0;

  for (i = 0; i < nlocal; i++) {
    if (body[i] < 0) continue;
    ibody = body[i];

    if (rmass) massone = rmass[i];
    else massone = mass[type[i]];

    sum[ibody][0] += v[i][0] * massone;
    sum[ibody][1] += v[i][1] * massone;
    sum[ibody][2] += v[i][2] * massone;

    domain->unmap(x[i],xcmimage[i],unwrap);
    dx = unwrap[0] - xcm[ibody][0];
    dy = unwrap[1] - xcm[ibody][1];
    dz = unwrap[2] - xcm[ibody][2];

    sum[ibody][3] += dy * massone*v[i][2] - dz * massone*v[i][1];
    sum[ibody][4] += dz * massone*v[i][0] - dx * massone*v[i][2];
    sum[ibody][5] += dx * massone*v[i][1] - dy * massone*v[i][0];
  }

  // extended particles add their rotation to angmom of body

  if (extended) {
    AtomVecLine::Bonus *lbonus;
    if (avec_line) lbonus = avec_line->bonus;
    double **omega_one = atom->omega;
    double **angmom_one = atom->angmom;
    double *radius = atom->radius;
    int *line = atom->line;

    for (i = 0; i < nlocal; i++) {
      if (body[i] < 0) continue;
      ibody = body[i];

      if (eflags[i] & OMEGA) {
        if (eflags[i] & SPHERE) {
          radone = radius[i];
          sum[ibody][3] += SINERTIA*rmass[i] * radone*radone * omega_one[i][0];
          sum[ibody][4] += SINERTIA*rmass[i] * radone*radone * omega_one[i][1];
          sum[ibody][5] += SINERTIA*rmass[i] * radone*radone * omega_one[i][2];
        } else if (eflags[i] & LINE) {
          radone = lbonus[line[i]].length;
          sum[ibody][5] += LINERTIA*rmass[i] * radone*radone * omega_one[i][2];
        }
      }
      if (eflags[i] & ANGMOM) {
        sum[ibody][3] += angmom_one[i][0];
        sum[ibody][4] += angmom_one[i][1];
        sum[ibody][5] += angmom_one[i][2];
      }
    }
  }

  MPI_Allreduce(sum[0],all[0],6*nbody,MPI_DOUBLE,MPI_SUM,world);

  // normalize velocity of COM

  for (ibody = 0; ibody < nbody; ibody++) {
    vcm[ibody][0] = all[ibody][0]/masstotal[ibody];
    vcm[ibody][1] = all[ibody][1]/masstotal[ibody];
    vcm[ibody][2] = all[ibody][2]/masstotal[ibody];
    angmom[ibody][0] = all[ibody][3];
    angmom[ibody][1] = all[ibody][4];
    angmom[ibody][2] = all[ibody][5];
  }
}

/* ----------------------------------------------------------------------
   read per rigid body info from user-provided file
   which = 0 to read everything except 6 moments of inertia
   which = 1 to read 6 moments of inertia
   flag inbody = 0 for bodies whose info is read from file
   nlines = # of lines of rigid body info
   one line = rigid-ID mass xcm ycm zcm ixx iyy izz ixy ixz iyz
              vxcm vycm vzcm lx ly lz ix iy iz
------------------------------------------------------------------------- */

void FixRigid::readfile(int which, double *vec, double **array1, double **array2, double **array3,
                        imageint *ivec, int *inbody)
{
  int nchunk,id,eofflag,xbox,ybox,zbox;
  int nlines;
  FILE *fp;
  char *eof,*start,*next,*buf;
  char line[MAXLINE] = {'\0'};

  // open file and read and parse first non-empty, non-comment line containing the number of bodies
  if (comm->me == 0) {
    fp = fopen(inpfile,"r");
    if (fp == nullptr)
      error->one(FLERR,"Cannot open fix rigid infile {}: {}", inpfile, utils::getsyserror());
    while (true) {
      eof = fgets(line,MAXLINE,fp);
      if (eof == nullptr) error->one(FLERR,"Unexpected end of fix rigid infile");
      start = &line[strspn(line," \t\n\v\f\r")];
      if (*start != '\0' && *start != '#') break;
    }
    nlines = utils::inumeric(FLERR, utils::trim(line), true, lmp);
    if (which == 0)
      utils::logmesg(lmp, "Reading rigid body data for {} bodies from file {}\n", nlines, inpfile);
    if (nlines == 0) fclose(fp);
  }
  MPI_Bcast(&nlines,1,MPI_INT,0,world);

  // empty file with 0 lines is needed to trigger initial restart file
  // generation when no infile was previously used.

  if (nlines == 0) return;
  else if (nlines < 0) error->all(FLERR,"Fix rigid infile has incorrect format");

  auto buffer = new char[CHUNK*MAXLINE];
  int nread = 0;
  int me = comm->me;
  while (nread < nlines) {
    nchunk = MIN(nlines-nread,CHUNK);
    eofflag = utils::read_lines_from_file(fp,nchunk,MAXLINE,buffer,me,world);
    if (eofflag) error->all(FLERR,"Unexpected end of fix rigid infile");

    buf = buffer;
    next = strchr(buf,'\n');
    *next = '\0';
    int nwords = utils::count_words(utils::trim_comment(buf));
    *next = '\n';

    if (nwords != ATTRIBUTE_PERBODY)
      error->all(FLERR,"Incorrect rigid body format in fix rigid file");

    // loop over lines of rigid body attributes
    // tokenize the line into values
    // id = rigid body ID
    // use ID as-is for SINGLE, as mol-ID for MOLECULE, as-is for GROUP
    // for which = 0, store all but inertia in vecs and arrays
    // for which = 1, store inertia tensor array, invert 3,4,5 values to Voigt

    for (int i = 0; i < nchunk; i++) {
      next = strchr(buf,'\n');
      *next = '\0';

      try {
        ValueTokenizer values(buf);
        id = values.next_int();
        if (rstyle == MOLECULE) {
          if (id <= 0 || id > maxmol)
            throw TokenizerException("invalid rigid molecule ID ", std::to_string(id));
          id = mol2body[id];
        } else id--;

        if (id < 0 || id >= nbody)
          throw TokenizerException("invalid_rigid body ID ", std::to_string(id+1));

        inbody[id] = 1;

        if (which == 0) {
          vec[id] = values.next_double();
          array1[id][0] = values.next_double();
          array1[id][1] = values.next_double();
          array1[id][2] = values.next_double();
          values.skip(6);
          array2[id][0] = values.next_double();
          array2[id][1] = values.next_double();
          array2[id][2] = values.next_double();
          array3[id][0] = values.next_double();
          array3[id][1] = values.next_double();
          array3[id][2] = values.next_double();
          xbox = values.next_int();
          ybox = values.next_int();
          zbox = values.next_int();
          ivec[id] = ((imageint) (xbox + IMGMAX) & IMGMASK) |
            (((imageint) (ybox + IMGMAX) & IMGMASK) << IMGBITS) |
            (((imageint) (zbox + IMGMAX) & IMGMASK) << IMG2BITS);
        } else {
          values.skip(4);
          array1[id][0] = values.next_double();
          array1[id][1] = values.next_double();
          array1[id][2] = values.next_double();
          array1[id][5] = values.next_double();
          array1[id][4] = values.next_double();
          array1[id][3] = values.next_double();
        }
      } catch (TokenizerException &e) {
        error->all(FLERR, "Invalid fix rigid infile: {}", e.what());
      }
      buf = next + 1;
    }
    nread += nchunk;
  }

  if (comm->me == 0) fclose(fp);
  delete[] buffer;
}

/* ----------------------------------------------------------------------
   write out restart info for mass, COM, inertia tensor, image flags to file
   identical format to inpfile option, so info can be read in when restarting
   only proc 0 writes list of global bodies to file
------------------------------------------------------------------------- */

void FixRigid::write_restart_file(const char *file)
{
  if (comm->me) return;

  auto outfile = std::string(file) + ".rigid";
  FILE *fp = fopen(outfile.c_str(),"w");
  if (fp == nullptr)
    error->one(FLERR,"Cannot open fix rigid restart file {}: {}",outfile,utils::getsyserror());

  fmt::print(fp,"# fix rigid mass, COM, inertia tensor info for {} bodies on timestep {}\n\n",nbody,update->ntimestep);
  fmt::print(fp,"{}\n",nbody);

  // compute I tensor against xyz axes from diagonalized I and current quat
  // Ispace = P Idiag P_transpose
  // P is stored column-wise in exyz_space

  int xbox,ybox,zbox;
  double p[3][3],pdiag[3][3],ispace[3][3];

  int id;
  for (int i = 0; i < nbody; i++) {
    if (rstyle == SINGLE || rstyle == GROUP) id = i+1;
    else id = body2mol[i];

    MathExtra::col2mat(ex_space[i],ey_space[i],ez_space[i],p);
    MathExtra::times3_diag(p,inertia[i],pdiag);
    MathExtra::times3_transpose(pdiag,p,ispace);

    xbox = (imagebody[i] & IMGMASK) - IMGMAX;
    ybox = (imagebody[i] >> IMGBITS & IMGMASK) - IMGMAX;
    zbox = (imagebody[i] >> IMG2BITS) - IMGMAX;

    fprintf(fp,"%d %-1.16e %-1.16e %-1.16e %-1.16e %-1.16e %-1.16e %-1.16e %-1.16e %-1.16e "
            "%-1.16e %-1.16e %-1.16e %-1.16e %-1.16e %-1.16e %-1.16e %d %d %d\n",
            id,masstotal[i],xcm[i][0],xcm[i][1],xcm[i][2],ispace[0][0],ispace[1][1],ispace[2][2],
            ispace[0][1],ispace[0][2],ispace[1][2],vcm[i][0],vcm[i][1],vcm[i][2],
            angmom[i][0],angmom[i][1],angmom[i][2],xbox,ybox,zbox);
  }

  fclose(fp);
}

/* ----------------------------------------------------------------------
   memory usage of local atom-based arrays
------------------------------------------------------------------------- */

double FixRigid::memory_usage()
{
  int nmax = atom->nmax;
  double bytes = (double)nmax * sizeof(int);
  bytes += (double)nmax * sizeof(imageint);
  bytes += (double)nmax*3 * sizeof(double);
  bytes += (double)maxvatom*6 * sizeof(double);    // vatom
  if (extended) {
    bytes += (double)nmax * sizeof(int);
    if (orientflag) bytes = (double)nmax*orientflag * sizeof(double);
    if (dorientflag) bytes = (double)nmax*3 * sizeof(double);
  }
  return bytes;
}

/* ----------------------------------------------------------------------
   allocate local atom-based arrays
------------------------------------------------------------------------- */

void FixRigid::grow_arrays(int nmax)
{
  memory->grow(body,nmax,"rigid:body");
  memory->grow(xcmimage,nmax,"rigid:xcmimage");
  memory->grow(displace,nmax,3,"rigid:displace");
  if (extended) {
    memory->grow(eflags,nmax,"rigid:eflags");
    if (orientflag) memory->grow(orient,nmax,orientflag,"rigid:orient");
    if (dorientflag) memory->grow(dorient,nmax,3,"rigid:dorient");
  }

  // check for regrow of vatom
  // must be done whether per-atom virial is accumulated on this step or not
  //   b/c this is only time grow_array() may be called
  // need to regrow b/c vatom is calculated before and after atom migration

  if (nmax > maxvatom) {
    maxvatom = atom->nmax;
    memory->grow(vatom,maxvatom,6,"fix:vatom");
  }
}

/* ----------------------------------------------------------------------
   copy values within local atom-based arrays
------------------------------------------------------------------------- */

void FixRigid::copy_arrays(int i, int j, int /*delflag*/)
{
  body[j] = body[i];
  xcmimage[j] = xcmimage[i];
  displace[j][0] = displace[i][0];
  displace[j][1] = displace[i][1];
  displace[j][2] = displace[i][2];

  if (extended) {
    eflags[j] = eflags[i];
    for (int k = 0; k < orientflag; k++)
      orient[j][k] = orient[i][k];
    if (dorientflag) {
      dorient[j][0] = dorient[i][0];
      dorient[j][1] = dorient[i][1];
      dorient[j][2] = dorient[i][2];
    }
  }

  // must also copy vatom if per-atom virial calculated on this timestep
  // since vatom is calculated before and after atom migration

  if (vflag_atom)
    for (int k = 0; k < 6; k++)
      vatom[j][k] = vatom[i][k];
}

/* ----------------------------------------------------------------------
   initialize one atom's array values, called when atom is created
------------------------------------------------------------------------- */

void FixRigid::set_arrays(int i)
{
  body[i] = -1;
  xcmimage[i] = 0;
  displace[i][0] = 0.0;
  displace[i][1] = 0.0;
  displace[i][2] = 0.0;

  // must also zero vatom if per-atom virial calculated on this timestep
  // since vatom is calculated before and after atom migration

  if (vflag_atom)
    for (int k = 0; k < 6; k++)
      vatom[i][k] = 0.0;
}

/* ----------------------------------------------------------------------
   pack values in local atom-based arrays for exchange with another proc
------------------------------------------------------------------------- */

int FixRigid::pack_exchange(int i, double *buf)
{
  buf[0] = ubuf(body[i]).d;
  buf[1] = ubuf(xcmimage[i]).d;
  buf[2] = displace[i][0];
  buf[3] = displace[i][1];
  buf[4] = displace[i][2];

  // must also pack vatom if per-atom virial calculated on this timestep
  // since vatom is calculated before and after atom migration

  int m = 5;
  if (vflag_atom)
    for (int k = 0; k < 6; k++)
      buf[m++] = vatom[i][k];

  if (!extended) return m;

  buf[m++] = eflags[i];
  for (int j = 0; j < orientflag; j++)
    buf[m++] = orient[i][j];
  if (dorientflag) {
    buf[m++] = dorient[i][0];
    buf[m++] = dorient[i][1];
    buf[m++] = dorient[i][2];
  }

  return m;
}

/* ----------------------------------------------------------------------
   unpack values in local atom-based arrays from exchange with another proc
------------------------------------------------------------------------- */

int FixRigid::unpack_exchange(int nlocal, double *buf)
{
  body[nlocal] = (int) ubuf(buf[0]).i;
  xcmimage[nlocal] = (imageint) ubuf(buf[1]).i;
  displace[nlocal][0] = buf[2];
  displace[nlocal][1] = buf[3];
  displace[nlocal][2] = buf[4];

  // must also unpack vatom if per-atom virial calculated on this timestep
  // since vatom is calculated before and after atom migration

  int m = 5;
  if (vflag_atom)
    for (int k = 0; k < 6; k++)
      vatom[nlocal][k] = buf[m++];

  if (!extended) return m;

  eflags[nlocal] = static_cast<int> (buf[m++]);
  for (int j = 0; j < orientflag; j++)
    orient[nlocal][j] = buf[m++];
  if (dorientflag) {
    dorient[nlocal][0] = buf[m++];
    dorient[nlocal][1] = buf[m++];
    dorient[nlocal][2] = buf[m++];
  }

  return m;
}

/* ---------------------------------------------------------------------- */

void FixRigid::reset_dt()
{
  dtv = update->dt;
  dtf = 0.5 * update->dt * force->ftm2v;
  dtq = 0.5 * update->dt;
}

/* ----------------------------------------------------------------------
   zero linear momentum of each rigid body
   set Vcm to 0.0, then reset velocities of particles via set_v()
------------------------------------------------------------------------- */

void FixRigid::zero_momentum()
{
  for (int ibody = 0; ibody < nbody; ibody++)
    vcm[ibody][0] = vcm[ibody][1] = vcm[ibody][2] = 0.0;

  evflag = 0;
  set_v();
}

/* ----------------------------------------------------------------------
   zero angular momentum of each rigid body
   set angmom/omega to 0.0, then reset velocities of particles via set_v()
------------------------------------------------------------------------- */

void FixRigid::zero_rotation()
{
  for (int ibody = 0; ibody < nbody; ibody++) {
    angmom[ibody][0] = angmom[ibody][1] = angmom[ibody][2] = 0.0;
    omega[ibody][0] = omega[ibody][1] = omega[ibody][2] = 0.0;
  }

  evflag = 0;
  set_v();
}

/* ---------------------------------------------------------------------- */

int FixRigid::modify_param(int narg, char **arg)
{
  if (strcmp(arg[0],"bodyforces") == 0) {
    if (narg < 2) error->all(FLERR,"Illegal fix_modify command");
    if (strcmp(arg[1],"early") == 0) earlyflag = 1;
    else if (strcmp(arg[1],"late") == 0) earlyflag = 0;
    else error->all(FLERR,"Illegal fix_modify command");

    // reset fix mask
    // must do here and not in init,
    // since modify.cpp::init() uses fix masks before calling fix::init()

    for (int i = 0; i < modify->nfix; i++)
      if (strcmp(modify->fix[i]->id,id) == 0) {
        if (earlyflag) modify->fmask[i] |= POST_FORCE;
        else if (!langflag) modify->fmask[i] &= ~POST_FORCE;
        break;
      }
    return 2;
  }

  return 0;
}

/* ----------------------------------------------------------------------
   return temperature of collection of rigid bodies
   non-active DOF are removed by fflag/tflag and in tfactor
------------------------------------------------------------------------- */

double FixRigid::compute_scalar()
{
  double wbody[3],rot[3][3];

  double t = 0.0;
  for (int i = 0; i < nbody; i++) {
    t += masstotal[i] * (fflag[i][0]*vcm[i][0]*vcm[i][0] +
                         fflag[i][1]*vcm[i][1]*vcm[i][1] +
                         fflag[i][2]*vcm[i][2]*vcm[i][2]);

    // wbody = angular velocity in body frame

    MathExtra::quat_to_mat(quat[i],rot);
    MathExtra::transpose_matvec(rot,angmom[i],wbody);
    if (inertia[i][0] == 0.0) wbody[0] = 0.0;
    else wbody[0] /= inertia[i][0];
    if (inertia[i][1] == 0.0) wbody[1] = 0.0;
    else wbody[1] /= inertia[i][1];
    if (inertia[i][2] == 0.0) wbody[2] = 0.0;
    else wbody[2] /= inertia[i][2];

    t += tflag[i][0]*inertia[i][0]*wbody[0]*wbody[0] +
      tflag[i][1]*inertia[i][1]*wbody[1]*wbody[1] +
      tflag[i][2]*inertia[i][2]*wbody[2]*wbody[2];
  }

  t *= tfactor;
  return t;
}

/* ---------------------------------------------------------------------- */

void *FixRigid::extract(const char *str, int &dim)
{
  dim = 0;

  if (strcmp(str,"body") == 0) {
    if (!setupflag) return nullptr;
    dim = 1;
    return body;
  }
  if (strcmp(str,"masstotal") == 0) {
    if (!setupflag) return nullptr;
    dim = 1;
    return masstotal;
  }
  if (strcmp(str,"t_target") == 0) {
    dim = 0;
    return &t_target;
  }

  return nullptr;
}

/* ----------------------------------------------------------------------
   return translational KE for all rigid bodies
   KE = 1/2 M Vcm^2
------------------------------------------------------------------------- */

double FixRigid::extract_ke()
{
  double ke = 0.0;
  for (int i = 0; i < nbody; i++)
    ke += masstotal[i] *
      (vcm[i][0]*vcm[i][0] + vcm[i][1]*vcm[i][1] + vcm[i][2]*vcm[i][2]);

  return 0.5*ke;
}

/* ----------------------------------------------------------------------
   return rotational KE for all rigid bodies
   Erotational = 1/2 I wbody^2
------------------------------------------------------------------------- */

double FixRigid::extract_erotational()
{
  double wbody[3],rot[3][3];

  double erotate = 0.0;
  for (int i = 0; i < nbody; i++) {

    // wbody = angular velocity in body frame

    MathExtra::quat_to_mat(quat[i],rot);
    MathExtra::transpose_matvec(rot,angmom[i],wbody);
    if (inertia[i][0] == 0.0) wbody[0] = 0.0;
    else wbody[0] /= inertia[i][0];
    if (inertia[i][1] == 0.0) wbody[1] = 0.0;
    else wbody[1] /= inertia[i][1];
    if (inertia[i][2] == 0.0) wbody[2] = 0.0;
    else wbody[2] /= inertia[i][2];

    erotate += inertia[i][0]*wbody[0]*wbody[0] +
      inertia[i][1]*wbody[1]*wbody[1] + inertia[i][2]*wbody[2]*wbody[2];
  }

  return 0.5*erotate;
}

/* ----------------------------------------------------------------------
   return attributes of a rigid body
   15 values per body
   xcm = 0,1,2; vcm = 3,4,5; fcm = 6,7,8; torque = 9,10,11; image = 12,13,14
------------------------------------------------------------------------- */

double FixRigid::compute_array(int i, int j)
{
  if (j < 3) return xcm[i][j];
  if (j < 6) return vcm[i][j-3];
  if (j < 9) return fcm[i][j-6];
  if (j < 12) return torque[i][j-9];
  if (j == 12) return (imagebody[i] & IMGMASK) - IMGMAX;
  if (j == 13) return (imagebody[i] >> IMGBITS & IMGMASK) - IMGMAX;
  return (imagebody[i] >> IMG2BITS) - IMGMAX;
}<|MERGE_RESOLUTION|>--- conflicted
+++ resolved
@@ -1234,14 +1234,6 @@
     angmom[ibody][1] = 0.0;
     omega[ibody][0] = 0.0;
     omega[ibody][1] = 0.0;
-<<<<<<< HEAD
-    if (langflag && langextra) {
-      langextra[ibody][2] = 0.0;
-      langextra[ibody][3] = 0.0;
-      langextra[ibody][4] = 0.0;
-    }
-=======
->>>>>>> 05e836f5
   }
 }
 
