/* ----------------------------------------------------------------------
   LAMMPS - Large-scale Atomic/Molecular Massively Parallel Simulator
   http://lammps.sandia.gov, Sandia National Laboratories
   Steve Plimpton, sjplimp@sandia.gov

   Copyright (2003) Sandia Corporation.  Under the terms of Contract
   DE-AC04-94AL85000 with Sandia Corporation, the U.S. Government retains
   certain rights in this software.  This software is distributed under
   the GNU General Public License.

   See the README file in the top-level LAMMPS directory.
------------------------------------------------------------------------- */

#include <cmath>
#include <cstdlib>
#include <cstring>
#include "create_atoms.h"
#include "atom.h"
#include "atom_vec.h"
#include "molecule.h"
#include "comm.h"
#include "irregular.h"
#include "modify.h"
#include "force.h"
#include "special.h"
#include "fix.h"
#include "compute.h"
#include "domain.h"
#include "lattice.h"
#include "region.h"
#include "input.h"
#include "variable.h"
#include "random_park.h"
#include "random_mars.h"
#include "math_extra.h"
#include "math_const.h"
#include "error.h"
#include "memory.h"

using namespace LAMMPS_NS;
using namespace MathConst;

#define BIG 1.0e30
#define EPSILON 1.0e-6

enum{BOX,REGION,SINGLE,RANDOM};
enum{ATOM,MOLECULE};

/* ---------------------------------------------------------------------- */

CreateAtoms::CreateAtoms(LAMMPS *lmp) : Pointers(lmp) {}

/* ---------------------------------------------------------------------- */

void CreateAtoms::command(int narg, char **arg)
{
  MPI_Comm_rank(world,&me);
  MPI_Comm_size(world,&nprocs);

  if (domain->box_exist == 0)
    error->all(FLERR,"Create_atoms command before simulation box is defined");
  if (modify->nfix_restart_peratom)
    error->all(FLERR,"Cannot create_atoms after "
               "reading restart file with per-atom info");

  // parse arguments

  if (narg < 2) error->all(FLERR,"Illegal create_atoms command");
  ntype = force->inumeric(FLERR,arg[0]);

  int iarg;
  if (strcmp(arg[1],"box") == 0) {
    style = BOX;
    iarg = 2;
    nregion = -1;
  } else if (strcmp(arg[1],"region") == 0) {
    style = REGION;
    if (narg < 3) error->all(FLERR,"Illegal create_atoms command");
    nregion = domain->find_region(arg[2]);
    if (nregion == -1) error->all(FLERR,
                                  "Create_atoms region ID does not exist");
    domain->regions[nregion]->init();
    domain->regions[nregion]->prematch();
    iarg = 3;;
  } else if (strcmp(arg[1],"single") == 0) {
    style = SINGLE;
    if (narg < 5) error->all(FLERR,"Illegal create_atoms command");
    xone[0] = force->numeric(FLERR,arg[2]);
    xone[1] = force->numeric(FLERR,arg[3]);
    xone[2] = force->numeric(FLERR,arg[4]);
    iarg = 5;
  } else if (strcmp(arg[1],"random") == 0) {
    style = RANDOM;
    if (narg < 5) error->all(FLERR,"Illegal create_atoms command");
    nrandom = force->inumeric(FLERR,arg[2]);
    seed = force->inumeric(FLERR,arg[3]);
    if (strcmp(arg[4],"NULL") == 0) nregion = -1;
    else {
      nregion = domain->find_region(arg[4]);
      if (nregion == -1) error->all(FLERR,
                                    "Create_atoms region ID does not exist");
      domain->regions[nregion]->init();
      domain->regions[nregion]->prematch();
    }
    iarg = 5;
  } else error->all(FLERR,"Illegal create_atoms command");

  // process optional keywords

  int scaleflag = 1;
  remapflag = 0;
  mode = ATOM;
  int molseed;
  int subsetseed;
  varflag = 0;
  vstr = xstr = ystr = zstr = NULL;
  quatone[0] = quatone[1] = quatone[2] = 0.0;
  nlatt = nsubset = subsetflag = 0;
  flag = NULL;

  nbasis = domain->lattice->nbasis;
  basistype = new int[nbasis];
  for (int i = 0; i < nbasis; i++) basistype[i] = ntype;

  while (iarg < narg) {
    if (strcmp(arg[iarg],"basis") == 0) {
      if (iarg+3 > narg) error->all(FLERR,"Illegal create_atoms command");
      int ibasis = force->inumeric(FLERR,arg[iarg+1]);
      int itype = force->inumeric(FLERR,arg[iarg+2]);
      if (ibasis <= 0 || ibasis > nbasis || itype <= 0 || itype > atom->ntypes)
        error->all(FLERR,"Invalid basis setting in create_atoms command");
      basistype[ibasis-1] = itype;
      iarg += 3;
    } else if (strcmp(arg[iarg],"remap") == 0) {
      if (iarg+2 > narg) error->all(FLERR,"Illegal create_atoms command");
      if (strcmp(arg[iarg+1],"yes") == 0) remapflag = 1;
      else if (strcmp(arg[iarg+1],"no") == 0) remapflag = 0;
      else error->all(FLERR,"Illegal create_atoms command");
      iarg += 2;
    } else if (strcmp(arg[iarg],"mol") == 0) {
      if (iarg+3 > narg) error->all(FLERR,"Illegal create_atoms command");
      int imol = atom->find_molecule(arg[iarg+1]);
      if (imol == -1) error->all(FLERR,"Molecule template ID for "
                                 "create_atoms does not exist");
      if (atom->molecules[imol]->nset > 1 && me == 0)
        error->warning(FLERR,"Molecule template for "
                       "create_atoms has multiple molecules");
      mode = MOLECULE;
      onemol = atom->molecules[imol];
      molseed = force->inumeric(FLERR,arg[iarg+2]);
      iarg += 3;
    } else if (strcmp(arg[iarg],"units") == 0) {
      if (iarg+2 > narg) error->all(FLERR,"Illegal create_atoms command");
      if (strcmp(arg[iarg+1],"box") == 0) scaleflag = 0;
      else if (strcmp(arg[iarg+1],"lattice") == 0) scaleflag = 1;
      else error->all(FLERR,"Illegal create_atoms command");
      iarg += 2;
    } else if (strcmp(arg[iarg],"var") == 0) {
      if (iarg+2 > narg) error->all(FLERR,"Illegal create_atoms command");
      delete [] vstr;
      int n = strlen(arg[iarg+1]) + 1;
      vstr = new char[n];
      strcpy(vstr,arg[iarg+1]);
      varflag = 1;
      iarg += 2;
    } else if (strcmp(arg[iarg],"set") == 0) {
      if (iarg+3 > narg) error->all(FLERR,"Illegal create_atoms command");
      if (strcmp(arg[iarg+1],"x") == 0) {
        delete [] xstr;
        int n = strlen(arg[iarg+2]) + 1;
        xstr = new char[n];
        strcpy(xstr,arg[iarg+2]);
      } else if (strcmp(arg[iarg+1],"y") == 0) {
        delete [] ystr;
        int n = strlen(arg[iarg+2]) + 1;
        ystr = new char[n];
        strcpy(ystr,arg[iarg+2]);
      } else if (strcmp(arg[iarg+1],"z") == 0) {
        delete [] zstr;
        int n = strlen(arg[iarg+2]) + 1;
        zstr = new char[n];
        strcpy(zstr,arg[iarg+2]);
      } else error->all(FLERR,"Illegal create_atoms command");
      iarg += 3;
    } else if (strcmp(arg[iarg],"rotate") == 0) {
      if (style != SINGLE)
        error->all(FLERR,"Cannot use create_atoms rotate unless single style");
      if (iarg+5 > narg) error->all(FLERR,"Illegal create_atoms command");
      double thetaone;
      double axisone[3];
      thetaone = force->numeric(FLERR,arg[iarg+1]);
      axisone[0] = force->numeric(FLERR,arg[iarg+2]);
      axisone[1] = force->numeric(FLERR,arg[iarg+3]);
      axisone[2] = force->numeric(FLERR,arg[iarg+4]);
      if (axisone[0] == 0.0 && axisone[1] == 0.0 && axisone[2] == 0.0)
        error->all(FLERR,"Illegal create_atoms command");
      if (domain->dimension == 2 && (axisone[0] != 0.0 || axisone[1] != 0.0))
        error->all(FLERR,"Invalid create_atoms rotation vector for 2d model");
      MathExtra::norm3(axisone);
      MathExtra::axisangle_to_quat(axisone,thetaone,quatone);
      iarg += 5;
    } else if (strcmp(arg[iarg],"subset") == 0) {
      if (iarg+3 > narg) error->all(FLERR,"Illegal create_atoms command");
      nsubset = force->inumeric(FLERR,arg[iarg+1]);
      subsetseed = force->inumeric(FLERR,arg[iarg+2]);
      if (nsubset > 0) subsetflag = 1;
      else {
        if (me == 0) error->warning(FLERR,"Specifying an 'subset' value of "
                                 "'0' is equivalent to no 'subset' keyword");
        subsetflag = 0;
      }
      iarg += 3;
    } else error->all(FLERR,"Illegal create_atoms command");
  }

  // error checks

  if (mode == ATOM && (ntype <= 0 || ntype > atom->ntypes))
    error->all(FLERR,"Invalid atom type in create_atoms command");

  if (style == RANDOM) {
    if (nrandom < 0) error->all(FLERR,"Illegal create_atoms command");
    if (seed <= 0) error->all(FLERR,"Illegal create_atoms command");
  }

  // error check and further setup for mode = MOLECULE

  ranmol = NULL;
  if (mode == MOLECULE) {
    if (onemol->xflag == 0)
      error->all(FLERR,"Create_atoms molecule must have coordinates");
    if (onemol->typeflag == 0)
      error->all(FLERR,"Create_atoms molecule must have atom types");
    if (ntype+onemol->ntypes <= 0 || ntype+onemol->ntypes > atom->ntypes)
      error->all(FLERR,"Invalid atom type in create_atoms mol command");
    if (onemol->tag_require && !atom->tag_enable)
      error->all(FLERR,
                 "Create_atoms molecule has atom IDs, but system does not");
    onemol->check_attributes(0);

    // create_atoms uses geoemetric center of molecule for insertion

    onemol->compute_center();

    // molecule random number generator, different for each proc

    ranmol = new RanMars(lmp,molseed+me);
  }

  if (subsetflag) {
    ranlatt = new RanMars(lmp,subsetseed+me);
  }

  // error check and further setup for variable test

  if (!vstr && (xstr || ystr || zstr))
    error->all(FLERR,"Incomplete use of variables in create_atoms command");
  if (vstr && (!xstr && !ystr && !zstr))
    error->all(FLERR,"Incomplete use of variables in create_atoms command");

  if (varflag) {
    vvar = input->variable->find(vstr);
    if (vvar < 0)
      error->all(FLERR,"Variable name for create_atoms does not exist");
    if (!input->variable->equalstyle(vvar))
      error->all(FLERR,"Variable for create_atoms is invalid style");

    if (xstr) {
      xvar = input->variable->find(xstr);
      if (xvar < 0)
        error->all(FLERR,"Variable name for create_atoms does not exist");
      if (!input->variable->internalstyle(xvar))
        error->all(FLERR,"Variable for create_atoms is invalid style");
    }
    if (ystr) {
      yvar = input->variable->find(ystr);
      if (yvar < 0)
        error->all(FLERR,"Variable name for create_atoms does not exist");
      if (!input->variable->internalstyle(yvar))
        error->all(FLERR,"Variable for create_atoms is invalid style");
    }
    if (zstr) {
      zvar = input->variable->find(zstr);
      if (zvar < 0)
        error->all(FLERR,"Variable name for create_atoms does not exist");
      if (!input->variable->internalstyle(zvar))
        error->all(FLERR,"Variable for create_atoms is invalid style");
    }
  }

  // demand non-none lattice be defined for BOX and REGION
  // else setup scaling for SINGLE and RANDOM
  // could use domain->lattice->lattice2box() to do conversion of
  //   lattice to box, but not consistent with other uses of units=lattice
  // triclinic remapping occurs in add_single()

  if (style == BOX || style == REGION) {
    if (nbasis == 0)
      error->all(FLERR,"Cannot create atoms with undefined lattice");
  } else if (scaleflag == 1) {
    xone[0] *= domain->lattice->xlattice;
    xone[1] *= domain->lattice->ylattice;
    xone[2] *= domain->lattice->zlattice;
  }

  // set bounds for my proc in sublo[3] & subhi[3]
  // if periodic and style = BOX or REGION, i.e. using lattice:
  //   should create exactly 1 atom when 2 images are both "on" the boundary
  //   either image may be slightly inside/outside true box due to round-off
  //   if I am lo proc, decrement lower bound by EPSILON
  //     this will insure lo image is created
  //   if I am hi proc, decrement upper bound by 2.0*EPSILON
  //     this will insure hi image is not created
  //   thus insertion box is EPSILON smaller than true box
  //     and is shifted away from true boundary
  //     which is where atoms are likely to be generated

  triclinic = domain->triclinic;

  double epsilon[3];
  if (triclinic) epsilon[0] = epsilon[1] = epsilon[2] = EPSILON;
  else {
    epsilon[0] = domain->prd[0] * EPSILON;
    epsilon[1] = domain->prd[1] * EPSILON;
    epsilon[2] = domain->prd[2] * EPSILON;
  }

  if (triclinic == 0) {
    sublo[0] = domain->sublo[0]; subhi[0] = domain->subhi[0];
    sublo[1] = domain->sublo[1]; subhi[1] = domain->subhi[1];
    sublo[2] = domain->sublo[2]; subhi[2] = domain->subhi[2];
  } else {
    sublo[0] = domain->sublo_lamda[0]; subhi[0] = domain->subhi_lamda[0];
    sublo[1] = domain->sublo_lamda[1]; subhi[1] = domain->subhi_lamda[1];
    sublo[2] = domain->sublo_lamda[2]; subhi[2] = domain->subhi_lamda[2];
  }

  if (style == BOX || style == REGION) {
    if (comm->layout != Comm::LAYOUT_TILED) {
      if (domain->xperiodic) {
        if (comm->myloc[0] == 0) sublo[0] -= epsilon[0];
        if (comm->myloc[0] == comm->procgrid[0]-1) subhi[0] -= 2.0*epsilon[0];
      }
      if (domain->yperiodic) {
        if (comm->myloc[1] == 0) sublo[1] -= epsilon[1];
        if (comm->myloc[1] == comm->procgrid[1]-1) subhi[1] -= 2.0*epsilon[1];
      }
      if (domain->zperiodic) {
        if (comm->myloc[2] == 0) sublo[2] -= epsilon[2];
        if (comm->myloc[2] == comm->procgrid[2]-1) subhi[2] -= 2.0*epsilon[2];
      }
    } else {
      if (domain->xperiodic) {
        if (comm->mysplit[0][0] == 0.0) sublo[0] -= epsilon[0];
        if (comm->mysplit[0][1] == 1.0) subhi[0] -= 2.0*epsilon[0];
      }
      if (domain->yperiodic) {
        if (comm->mysplit[1][0] == 0.0) sublo[1] -= epsilon[1];
        if (comm->mysplit[1][1] == 1.0) subhi[1] -= 2.0*epsilon[1];
      }
      if (domain->zperiodic) {
        if (comm->mysplit[2][0] == 0.0) sublo[2] -= epsilon[2];
        if (comm->mysplit[2][1] == 1.0) subhi[2] -= 2.0*epsilon[2];
      }
    }
  }

  // Record wall time for atom creation

  MPI_Barrier(world);
  double time1 = MPI_Wtime();

  // clear ghost count and any ghost bonus data internal to AtomVec
  // same logic as beginning of Comm::exchange()
  // do it now b/c creating atoms will overwrite ghost atoms

  atom->nghost = 0;
  atom->avec->clear_bonus();

  // add atoms/molecules in one of 3 ways

  bigint natoms_previous = atom->natoms;
  int nlocal_previous = atom->nlocal;

  if (style == SINGLE) add_single();
  else if (style == RANDOM) add_random();
  else add_lattice();

  // init per-atom fix/compute/variable values for created atoms

  atom->data_fix_compute_variable(nlocal_previous,atom->nlocal);

  // set new total # of atoms and error check

  bigint nblocal = atom->nlocal;
  MPI_Allreduce(&nblocal,&atom->natoms,1,MPI_LMP_BIGINT,MPI_SUM,world);
  if (atom->natoms < 0 || atom->natoms >= MAXBIGINT)
    error->all(FLERR,"Too many total atoms");

  // add IDs for newly created atoms
  // check that atom IDs are valid

  if (atom->tag_enable) atom->tag_extend();
  atom->tag_check();

  // if global map exists, reset it
  // invoke map_init() b/c atom count has grown

  if (atom->map_style) {
    atom->map_init();
    atom->map_set();
  }

  // for MOLECULE mode:
  // molecule can mean just a mol ID or bonds/angles/etc or mol templates
  // set molecule IDs for created atoms if atom->molecule_flag is set
  // reset new molecule bond,angle,etc and special values if defined
  // send atoms to new owning procs via irregular comm
  //   since not all atoms I created will be within my sub-domain
  // perform special list build if needed

  if (mode == MOLECULE) {

    int molecule_flag = atom->molecule_flag;
    int molecular = atom->molecular;
    tagint *molecule = atom->molecule;

    // molcreate = # of molecules I created

    int molcreate = (atom->nlocal - nlocal_previous) / onemol->natoms;

    // increment total bonds,angles,etc

    bigint nmolme = molcreate;
    bigint nmoltotal;
    MPI_Allreduce(&nmolme,&nmoltotal,1,MPI_LMP_BIGINT,MPI_SUM,world);
    atom->nbonds += nmoltotal * onemol->nbonds;
    atom->nangles += nmoltotal * onemol->nangles;
    atom->ndihedrals += nmoltotal * onemol->ndihedrals;
    atom->nimpropers += nmoltotal * onemol->nimpropers;

    // if atom style template
    // maxmol = max molecule ID across all procs, for previous atoms
    // moloffset = max molecule ID for all molecules owned by previous procs
    //             including molecules existing before this creation

    tagint moloffset;
    if (molecule_flag) {
      tagint max = 0;
      for (int i = 0; i < nlocal_previous; i++) max = MAX(max,molecule[i]);
      tagint maxmol;
      MPI_Allreduce(&max,&maxmol,1,MPI_LMP_TAGINT,MPI_MAX,world);
      MPI_Scan(&molcreate,&moloffset,1,MPI_INT,MPI_SUM,world);
      moloffset = moloffset - molcreate + maxmol;
    }

    // loop over molecules I created
    // set their molecule ID
    // reset their bond,angle,etc and special values

    int natoms = onemol->natoms;
    tagint offset = 0;

    tagint *tag = atom->tag;
    int *num_bond = atom->num_bond;
    int *num_angle = atom->num_angle;
    int *num_dihedral = atom->num_dihedral;
    int *num_improper = atom->num_improper;
    tagint **bond_atom = atom->bond_atom;
    tagint **angle_atom1 = atom->angle_atom1;
    tagint **angle_atom2 = atom->angle_atom2;
    tagint **angle_atom3 = atom->angle_atom3;
    tagint **dihedral_atom1 = atom->dihedral_atom1;
    tagint **dihedral_atom2 = atom->dihedral_atom2;
    tagint **dihedral_atom3 = atom->dihedral_atom3;
    tagint **dihedral_atom4 = atom->dihedral_atom4;
    tagint **improper_atom1 = atom->improper_atom1;
    tagint **improper_atom2 = atom->improper_atom2;
    tagint **improper_atom3 = atom->improper_atom3;
    tagint **improper_atom4 = atom->improper_atom4;
    int **nspecial = atom->nspecial;
    tagint **special = atom->special;

    int ilocal = nlocal_previous;
    for (int i = 0; i < molcreate; i++) {
      if (tag) offset = tag[ilocal]-1;
      for (int m = 0; m < natoms; m++) {
        if (molecule_flag) molecule[ilocal] = moloffset + i+1;
        if (molecular == 2) {
          atom->molindex[ilocal] = 0;
          atom->molatom[ilocal] = m;
        } else if (molecular) {
          if (onemol->bondflag)
            for (int j = 0; j < num_bond[ilocal]; j++)
              bond_atom[ilocal][j] += offset;
          if (onemol->angleflag)
            for (int j = 0; j < num_angle[ilocal]; j++) {
              angle_atom1[ilocal][j] += offset;
              angle_atom2[ilocal][j] += offset;
              angle_atom3[ilocal][j] += offset;
            }
          if (onemol->dihedralflag)
            for (int j = 0; j < num_dihedral[ilocal]; j++) {
              dihedral_atom1[ilocal][j] += offset;
              dihedral_atom2[ilocal][j] += offset;
              dihedral_atom3[ilocal][j] += offset;
              dihedral_atom4[ilocal][j] += offset;
            }
          if (onemol->improperflag)
            for (int j = 0; j < num_improper[ilocal]; j++) {
              improper_atom1[ilocal][j] += offset;
              improper_atom2[ilocal][j] += offset;
              improper_atom3[ilocal][j] += offset;
              improper_atom4[ilocal][j] += offset;
            }
          if (onemol->specialflag)
            for (int j = 0; j < nspecial[ilocal][2]; j++)
              special[ilocal][j] += offset;
        }
        ilocal++;
      }
    }

    // perform irregular comm to migrate atoms to new owning procs

    double **x = atom->x;
    imageint *image = atom->image;
    int nlocal = atom->nlocal;
    for (int i = 0; i < nlocal; i++) domain->remap(x[i],image[i]);

    if (domain->triclinic) domain->x2lamda(atom->nlocal);
    domain->reset_box();
    Irregular *irregular = new Irregular(lmp);
    irregular->migrate_atoms(1);
    delete irregular;
    if (domain->triclinic) domain->lamda2x(atom->nlocal);
  }

  MPI_Barrier(world);
  double time2 = MPI_Wtime();

  // clean up

  delete ranmol;
  if (domain->lattice) delete [] basistype;
  delete [] vstr;
  delete [] xstr;
  delete [] ystr;
  delete [] zstr;
  memory->destroy(flag);

  // print status

  if (me == 0) {
    if (screen) {
      fprintf(screen,"Created " BIGINT_FORMAT " atoms\n",
              atom->natoms-natoms_previous);
      fprintf(screen,"  Time spent = %g secs\n",time2-time1);
    }
    if (logfile) {
      fprintf(logfile,"Created " BIGINT_FORMAT " atoms\n",
              atom->natoms-natoms_previous);
      fprintf(logfile,"  Time spent = %g secs\n",time2-time1);
    }
  }

  // for MOLECULE mode:
  // create special bond lists for molecular systems,
  //   but not for atom style template
  // only if onemol added bonds but not special info

  if (mode == MOLECULE) {
    if (atom->molecular == 1 && onemol->bondflag && !onemol->specialflag) {
      Special special(lmp);
      special.build();
    }
  }
}

/* ----------------------------------------------------------------------
   add single atom with coords at xone if it's in my sub-box
   if triclinic, xone is in lamda coords
------------------------------------------------------------------------- */

void CreateAtoms::add_single()
{
  // remap atom if requested

  if (remapflag) {
    imageint imagetmp = ((imageint) IMGMAX << IMG2BITS) |
      ((imageint) IMGMAX << IMGBITS) | IMGMAX;
    domain->remap(xone,imagetmp);
  }

  // if triclinic, convert to lamda coords (0-1)
  // with remapflag set and periodic dims,
  //   resulting coord must satisfy 0.0 <= coord < 1.0

  double lamda[3],*coord;
  if (triclinic) {
    domain->x2lamda(xone,lamda);
    if (remapflag) {
      if (domain->xperiodic && (lamda[0] < 0.0 || lamda[0] >= 1.0))
        lamda[0] = 0.0;
      if (domain->yperiodic && (lamda[1] < 0.0 || lamda[1] >= 1.0))
        lamda[1] = 0.0;
      if (domain->zperiodic && (lamda[2] < 0.0 || lamda[2] >= 1.0))
        lamda[2] = 0.0;
    }
    coord = lamda;
  } else coord = xone;

  // if atom/molecule is in my subbox, create it

  if (coord[0] >= sublo[0] && coord[0] < subhi[0] &&
      coord[1] >= sublo[1] && coord[1] < subhi[1] &&
      coord[2] >= sublo[2] && coord[2] < subhi[2]) {
    if (mode == ATOM) atom->avec->create_atom(ntype,xone);
    else if (quatone[0] == 0.0 && quatone[1] == 0.0 && quatone[2] == 0.0)
      add_molecule(xone);
    else add_molecule(xone,quatone);
  }
}

/* ----------------------------------------------------------------------
   add Nrandom atoms at random locations
------------------------------------------------------------------------- */

void CreateAtoms::add_random()
{
  double xlo,ylo,zlo,xhi,yhi,zhi,zmid;
  double lamda[3],*coord;
  double *boxlo,*boxhi;

  // random number generator, same for all procs

  RanPark *random = new RanPark(lmp,seed);

  // bounding box for atom creation
  // in real units, even if triclinic
  // only limit bbox by region if its bboxflag is set (interior region)

  if (triclinic == 0) {
    xlo = domain->boxlo[0]; xhi = domain->boxhi[0];
    ylo = domain->boxlo[1]; yhi = domain->boxhi[1];
    zlo = domain->boxlo[2]; zhi = domain->boxhi[2];
    zmid = zlo + 0.5*(zhi-zlo);
  } else {
    xlo = domain->boxlo_bound[0]; xhi = domain->boxhi_bound[0];
    ylo = domain->boxlo_bound[1]; yhi = domain->boxhi_bound[1];
    zlo = domain->boxlo_bound[2]; zhi = domain->boxhi_bound[2];
    zmid = zlo + 0.5*(zhi-zlo);
    boxlo = domain->boxlo_lamda;
    boxhi = domain->boxhi_lamda;
  }

  if (nregion >= 0 && domain->regions[nregion]->bboxflag) {
    xlo = MAX(xlo,domain->regions[nregion]->extent_xlo);
    xhi = MIN(xhi,domain->regions[nregion]->extent_xhi);
    ylo = MAX(ylo,domain->regions[nregion]->extent_ylo);
    yhi = MIN(yhi,domain->regions[nregion]->extent_yhi);
    zlo = MAX(zlo,domain->regions[nregion]->extent_zlo);
    zhi = MIN(zhi,domain->regions[nregion]->extent_zhi);
  }

  // generate random positions for each new atom/molecule within bounding box
  // iterate until atom is within region, variable, and triclinic simulation box
  // if final atom position is in my subbox, create it

  if (xlo > xhi || ylo > yhi || zlo > zhi)
    error->all(FLERR,"No overlap of box and region for create_atoms");

  int valid;
  for (int i = 0; i < nrandom; i++) {
    while (1) {
      xone[0] = xlo + random->uniform() * (xhi-xlo);
      xone[1] = ylo + random->uniform() * (yhi-ylo);
      xone[2] = zlo + random->uniform() * (zhi-zlo);
      if (domain->dimension == 2) xone[2] = zmid;

      valid = 1;
      if (nregion >= 0 &&
          domain->regions[nregion]->match(xone[0],xone[1],xone[2]) == 0)
        valid = 0;
      if (varflag && vartest(xone) == 0) valid = 0;
      if (triclinic) {
        domain->x2lamda(xone,lamda);
        coord = lamda;
        if (coord[0] < boxlo[0] || coord[0] >= boxhi[0] ||
            coord[1] < boxlo[1] || coord[1] >= boxhi[1] ||
            coord[2] < boxlo[2] || coord[2] >= boxhi[2]) valid = 0;
      } else coord = xone;

      if (valid) break;
    }

    // if triclinic, coord is now in lamda units

    if (coord[0] >= sublo[0] && coord[0] < subhi[0] &&
        coord[1] >= sublo[1] && coord[1] < subhi[1] &&
        coord[2] >= sublo[2] && coord[2] < subhi[2]) {
      if (mode == ATOM) atom->avec->create_atom(ntype,xone);
      else add_molecule(xone);
    }
  }

  // clean-up

  delete random;
}

/* ----------------------------------------------------------------------
   add many atoms by looping over lattice
------------------------------------------------------------------------- */

void CreateAtoms::add_lattice()
{
  // convert 8 corners of my subdomain from box coords to lattice coords
  // for orthogonal, use corner pts of my subbox
  // for triclinic, use bounding box of my subbox
  // xyz min to max = bounding box around the domain corners in lattice space

  double bboxlo[3],bboxhi[3];

  if (triclinic == 0) {
    bboxlo[0] = domain->sublo[0]; bboxhi[0] = domain->subhi[0];
    bboxlo[1] = domain->sublo[1]; bboxhi[1] = domain->subhi[1];
    bboxlo[2] = domain->sublo[2]; bboxhi[2] = domain->subhi[2];
  } else domain->bbox(domain->sublo_lamda,domain->subhi_lamda,bboxlo,bboxhi);

  double xmin,ymin,zmin,xmax,ymax,zmax;
  xmin = ymin = zmin = BIG;
  xmax = ymax = zmax = -BIG;

  // convert to lattice coordinates and set bounding box
  domain->lattice->bbox(1,bboxlo[0],bboxlo[1],bboxlo[2],
                        xmin,ymin,zmin,xmax,ymax,zmax);
  domain->lattice->bbox(1,bboxhi[0],bboxlo[1],bboxlo[2],
                        xmin,ymin,zmin,xmax,ymax,zmax);
  domain->lattice->bbox(1,bboxlo[0],bboxhi[1],bboxlo[2],
                        xmin,ymin,zmin,xmax,ymax,zmax);
  domain->lattice->bbox(1,bboxhi[0],bboxhi[1],bboxlo[2],
                        xmin,ymin,zmin,xmax,ymax,zmax);
  domain->lattice->bbox(1,bboxlo[0],bboxlo[1],bboxhi[2],
                        xmin,ymin,zmin,xmax,ymax,zmax);
  domain->lattice->bbox(1,bboxhi[0],bboxlo[1],bboxhi[2],
                        xmin,ymin,zmin,xmax,ymax,zmax);
  domain->lattice->bbox(1,bboxlo[0],bboxhi[1],bboxhi[2],
                        xmin,ymin,zmin,xmax,ymax,zmax);
  domain->lattice->bbox(1,bboxhi[0],bboxhi[1],bboxhi[2],
                        xmin,ymin,zmin,xmax,ymax,zmax);

  // ilo:ihi,jlo:jhi,klo:khi = loop bounds for lattice overlap of my subbox
  // overlap = any part of a unit cell (face,edge,pt) in common with my subbox
  // in lattice space, subbox is a tilted box
  // but bbox of subbox is aligned with lattice axes
  // so ilo:khi unit cells should completely tile bounding box
  // decrement lo, increment hi to avoid round-off issues in lattice->bbox(),
  //   which can lead to missing atoms in rare cases
  // extra decrement of lo if min < 0, since static_cast(-1.5) = -1

  int ilo,ihi,jlo,jhi,klo,khi;
  ilo = static_cast<int> (xmin) - 1;
  jlo = static_cast<int> (ymin) - 1;
  klo = static_cast<int> (zmin) - 1;
  ihi = static_cast<int> (xmax) + 1;
  jhi = static_cast<int> (ymax) + 1;
  khi = static_cast<int> (zmax) + 1;

  if (xmin < 0.0) ilo--;
  if (ymin < 0.0) jlo--;
  if (zmin < 0.0) klo--;

  // iterate on 3d periodic lattice of unit cells using loop bounds
  // iterate on nbasis atoms in each unit cell
  // convert lattice coords to box coords
  // add atom or molecule (on each basis point) if it meets all criteria

  const double * const * const basis = domain->lattice->basis;

  // rough estimate of total time used for create atoms.
  // one inner loop takes about 25ns on a typical desktop CPU core in 2019
  double testimate = 2.5e-8/3600.0; // convert seconds to hours
  testimate *= static_cast<double>(khi-klo+1);
  testimate *= static_cast<double>(jhi-jlo+1);
  testimate *= static_cast<double>(ihi-ilo+1);
  testimate *= static_cast<double>(nbasis);
  double maxestimate = 0.0;
  MPI_Reduce(&testimate,&maxestimate,1,MPI_DOUBLE,MPI_MAX,0,world);

  if ((comm->me == 0) && (maxestimate > 0.01)) {
    if (screen) fprintf(screen,"WARNING: create_atoms will take "
                        "approx. %.2f hours to complete\n",maxestimate);
    if (logfile) fprintf(logfile,"WARNING: create_atoms will take "
                         "approx. %.2f hours to complete\n",maxestimate);
  }

  int i,j,k,m;
<<<<<<< HEAD
=======
  for (k = klo; k <= khi; k++) {
    for (j = jlo; j <= jhi; j++) {
      for (i = ilo; i <= ihi; i++) {
        for (m = 0; m < nbasis; m++) {
          double *coord;
          double x[3],lamda[3];
>>>>>>> b29d5266

  // one pass for default mode, two passes for subset mode:
  // first pass: count how many particles will be inserted
  // second pass: filter to N number of particles (and insert)
  int iflag = 0;
  int npass = 1;
  if (subsetflag) npass = 2;
  for (int pass = 0; pass < npass; pass++) {
    if (pass == 1) get_subset();
    for (k = klo; k <= khi; k++)
      for (j = jlo; j <= jhi; j++)
        for (i = ilo; i <= ihi; i++)
          for (m = 0; m < nbasis; m++) {

            x[0] = i + basis[m][0];
            x[1] = j + basis[m][1];
            x[2] = k + basis[m][2];

            // convert from lattice coords to box coords

            domain->lattice->lattice2box(x[0],x[1],x[2]);

            // if a region was specified, test if atom is in it

            if (style == REGION)
              if (!domain->regions[nregion]->match(x[0],x[1],x[2])) continue;

            // if variable test specified, eval variable

            if (varflag && vartest(x) == 0) continue;

            // test if atom/molecule position is in my subbox

            if (triclinic) {
              domain->x2lamda(x,lamda);
              coord = lamda;
            } else coord = x;

            if (coord[0] < sublo[0] || coord[0] >= subhi[0] ||
                coord[1] < sublo[1] || coord[1] >= subhi[1] ||
                coord[2] < sublo[2] || coord[2] >= subhi[2]) continue;

<<<<<<< HEAD
            // add the atom or entire molecule to my list of atoms
            if (subsetflag && pass == 0) nlatt++;
            else {
              if (!subsetflag || flag[iflag++] == 1)
                if (mode == ATOM) atom->avec->create_atom(basistype[m],x);
                else add_molecule(x);
            }
          }
  }
}

/* ----------------------------------------------------------------------
   define a random mask to insert only N particles on lattice
------------------------------------------------------------------------- */

void CreateAtoms::get_subset()
{
  enum{ATOMS,HOLES};
  int i,j,temp,irand,npicks,mynpicks,pickmode;
  double myrand;
  int allnlatts[nprocs];
  int allsubsets[nprocs];
  int localpicks[nprocs];
  double proc_sects[nprocs];

  MPI_Allgather(&nlatt, 1, MPI_INT, &allnlatts, 1, MPI_INT, world);

  int ntotal = 0;
  for (i = 0; i < nprocs; i++)
    ntotal += allnlatts[i];

  if (nsubset > ntotal)
     error->all(FLERR,"Attempting to insert more particles than available lattice points");

  // define regions of unity based on a proc's fraction of total lattice points
  proc_sects[0] = (double) allnlatts[0] / (double) ntotal;
  for (i = 1; i < nprocs; i++)
    proc_sects[i] = proc_sects[i-1] + (double) allnlatts[i] / (double) ntotal;

  if (nsubset > ntotal/2) {
    pickmode = HOLES;
    npicks = ntotal - nsubset;
  } else {
    pickmode = ATOMS;
    npicks = nsubset;
  }

  mynpicks = npicks/nprocs;
  if (me == 0) mynpicks = npicks - (nprocs-1)*(mynpicks);

  for (i = 0; i < nprocs; i++)
    localpicks[i] = 0;

  for (i = 0; i < mynpicks; i++) {
    myrand = ranlatt->uniform();
    for (j = 0; j < nprocs; j++)
      if (myrand < proc_sects[j]) {
        localpicks[j]++;
        break;
      }
  }

  MPI_Allreduce(&localpicks[0],&allsubsets[0],nprocs,MPI_INT,MPI_SUM,world);

  if (pickmode == HOLES)
    for (i = 0; i < nprocs; i++)
      allsubsets[i] = allnlatts[i] - allsubsets[i];

  // each processor chooses its random lattice points
  memory->create(flag,nlatt,"create_atoms:flag");

  for (i = 0; i < nlatt; i++)
    if (i < allsubsets[me])
      flag[i] = 1;
    else
      flag[i] = 0;

  // shuffle filled lattice points
  for (i = nlatt-1; i > 0; --i) {
    irand = floor(ranlatt->uniform()*(i+1));
    temp = flag[i];
    flag[i] = flag[irand];
    flag[irand] = temp;
=======
          if (mode == ATOM) atom->avec->create_atom(basistype[m],x);
          else add_molecule(x);
        }
      }
    }
>>>>>>> b29d5266
  }
}


/* ----------------------------------------------------------------------
   add a randomly rotated molecule with its center at center
   if quat_user set, perform requested rotation
------------------------------------------------------------------------- */

void CreateAtoms::add_molecule(double *center, double *quat_user)
{
  int n;
  double r[3],rotmat[3][3],quat[4],xnew[3];

  if (quat_user) {
    quat[0] = quat_user[0]; quat[1] = quat_user[1];
    quat[2] = quat_user[2]; quat[3] = quat_user[3];
  } else {
    if (domain->dimension == 3) {
      r[0] = ranmol->uniform() - 0.5;
      r[1] = ranmol->uniform() - 0.5;
      r[2] = ranmol->uniform() - 0.5;
    } else {
      r[0] = r[1] = 0.0;
      r[2] = 1.0;
    }
    MathExtra::norm3(r);
    double theta = ranmol->uniform() * MY_2PI;
    MathExtra::axisangle_to_quat(r,theta,quat);
  }

  MathExtra::quat_to_mat(quat,rotmat);
  onemol->quat_external = quat;

  // create atoms in molecule with atom ID = 0 and mol ID = 0
  // reset in caller after all molecules created by all procs
  // pass add_molecule_atom an offset of 0 since don't know
  //   max tag of atoms in previous molecules at this point

  int natoms = onemol->natoms;
  for (int m = 0; m < natoms; m++) {
    MathExtra::matvec(rotmat,onemol->dx[m],xnew);
    MathExtra::add3(xnew,center,xnew);
    atom->avec->create_atom(ntype+onemol->type[m],xnew);
    n = atom->nlocal - 1;
    atom->add_molecule_atom(onemol,m,n,0);
  }
}

/* ----------------------------------------------------------------------
   test a generated atom position against variable evaluation
   first set x,y,z values in internal variables
------------------------------------------------------------------------- */

int CreateAtoms::vartest(double *x)
{
  if (xstr) input->variable->internal_set(xvar,x[0]);
  if (ystr) input->variable->internal_set(yvar,x[1]);
  if (zstr) input->variable->internal_set(zvar,x[2]);

  double value = input->variable->compute_equal(vvar);

  if (value == 0.0) return 0;
  return 1;
}<|MERGE_RESOLUTION|>--- conflicted
+++ resolved
@@ -796,15 +796,6 @@
   }
 
   int i,j,k,m;
-<<<<<<< HEAD
-=======
-  for (k = klo; k <= khi; k++) {
-    for (j = jlo; j <= jhi; j++) {
-      for (i = ilo; i <= ihi; i++) {
-        for (m = 0; m < nbasis; m++) {
-          double *coord;
-          double x[3],lamda[3];
->>>>>>> b29d5266
 
   // one pass for default mode, two passes for subset mode:
   // first pass: count how many particles will be inserted
@@ -814,10 +805,12 @@
   if (subsetflag) npass = 2;
   for (int pass = 0; pass < npass; pass++) {
     if (pass == 1) get_subset();
-    for (k = klo; k <= khi; k++)
-      for (j = jlo; j <= jhi; j++)
-        for (i = ilo; i <= ihi; i++)
+    for (k = klo; k <= khi; k++) {
+      for (j = jlo; j <= jhi; j++) {
+        for (i = ilo; i <= ihi; i++) {
           for (m = 0; m < nbasis; m++) {
+            double *coord;
+            double x[3],lamda[3];
 
             x[0] = i + basis[m][0];
             x[1] = j + basis[m][1];
@@ -847,7 +840,6 @@
                 coord[1] < sublo[1] || coord[1] >= subhi[1] ||
                 coord[2] < sublo[2] || coord[2] >= subhi[2]) continue;
 
-<<<<<<< HEAD
             // add the atom or entire molecule to my list of atoms
             if (subsetflag && pass == 0) nlatt++;
             else {
@@ -856,6 +848,9 @@
                 else add_molecule(x);
             }
           }
+        }
+      }
+    }
   }
 }
 
@@ -931,13 +926,6 @@
     temp = flag[i];
     flag[i] = flag[irand];
     flag[irand] = temp;
-=======
-          if (mode == ATOM) atom->avec->create_atom(basistype[m],x);
-          else add_molecule(x);
-        }
-      }
-    }
->>>>>>> b29d5266
   }
 }
 
