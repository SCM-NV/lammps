--- conflicted
+++ resolved
@@ -223,10 +223,6 @@
 {
   // perform initial allocation of atom-based array
 
-<<<<<<< HEAD
-  nmax_old = 0;
-=======
->>>>>>> 05e836f5
   grow_arrays(atom->nmax);
 }
 
