--- conflicted
+++ resolved
@@ -172,17 +172,10 @@
 
 void ComputeChunkSpreadAtom::init_chunk()
 {
-<<<<<<< HEAD
-  int icompute = modify->find_compute(idchunk);
-  if (icompute < 0)
-    error->all(FLERR,"Chunk/atom compute does not exist for compute chunk/spread/atom");
-  cchunk = dynamic_cast<ComputeChunkAtom *>(modify->compute[icompute]);
-=======
   cchunk = dynamic_cast<ComputeChunkAtom *>(modify->get_compute_by_id(idchunk));
   if (!cchunk)
     error->all(FLERR,"Chunk/atom compute {} does not exist for compute chunk/spread/atom "
                "or is of invalid style", idchunk);
->>>>>>> 554db7da
   if (strcmp(cchunk->style,"chunk/atom") != 0)
     error->all(FLERR,"Compute chunk/spread/atom {} does not use chunk/atom compute", idchunk);
 }
