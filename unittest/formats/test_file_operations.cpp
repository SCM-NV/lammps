--- conflicted
+++ resolved
@@ -325,10 +325,6 @@
     command("write_restart multi-%.restart");
     command("write_restart multi2-%.restart fileper 2");
     command("write_restart multi3-%.restart nfile 1");
-<<<<<<< HEAD
-    // if (Info::has_package("MPIIO")) command("write_restart test.restart.mpiio");
-=======
->>>>>>> 05e836f5
     END_HIDE_OUTPUT();
 
     ASSERT_FILE_EXISTS("noinit.restart");
@@ -340,22 +336,6 @@
     ASSERT_FILE_EXISTS("multi2-0.restart");
     ASSERT_FILE_EXISTS("multi3-base.restart");
     ASSERT_FILE_EXISTS("multi3-0.restart");
-<<<<<<< HEAD
-#if 0
-    if (Info::has_package("MPIIO")) {
-        ASSERT_FILE_EXISTS("test.restart.mpiio");
-    }
-
-    if (!Info::has_package("MPIIO")) {
-       TEST_FAILURE(".*ERROR: Writing to MPI-IO filename when MPIIO package is not inst.*",
-                    command("write_restart test.restart.mpiio"););
-    } else {
-       TEST_FAILURE(".*ERROR: Restart file MPI-IO output not allowed with % in filename.*",
-                     command("write_restart test.restart-%.mpiio"););
-    }
-#endif
-=======
->>>>>>> 05e836f5
     TEST_FAILURE(".*ERROR: Illegal write_restart command.*", command("write_restart"););
     TEST_FAILURE(".*ERROR: Unknown write_restart keyword: xxxx.*",
                  command("write_restart test.restart xxxx"););
@@ -409,10 +389,6 @@
     delete_file("multi3-base.restart");
     delete_file("multi3-0.restart");
     delete_file("triclinic.restart");
-<<<<<<< HEAD
-    //if (Info::has_package("MPIIO")) delete_file("test.restart.mpiio");
-=======
->>>>>>> 05e836f5
 }
 
 TEST_F(FileOperationsTest, write_data)
