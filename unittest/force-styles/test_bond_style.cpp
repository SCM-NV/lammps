--- conflicted
+++ resolved
@@ -532,7 +532,6 @@
     if (!verbose) ::testing::internal::GetCapturedStdout();
 };
 
-<<<<<<< HEAD
 TEST(BondStyle, kokkos_omp)
 {
     if (!LAMMPS::is_installed_pkg("KOKKOS")) GTEST_SKIP();
@@ -639,8 +638,6 @@
     if (!verbose) ::testing::internal::GetCapturedStdout();
 };
 
-=======
->>>>>>> 73964269
 TEST(BondStyle, numdiff)
 {
     if (!LAMMPS::is_installed_pkg("EXTRA-FIX")) GTEST_SKIP();
