cmake_minimum_required(VERSION 3.1)

project(lammps)
set(SOVERSION 0)
set(LAMMPS_SOURCE_DIR ${CMAKE_SOURCE_DIR}/../src)
set(LAMMPS_LIB_SOURCE_DIR ${CMAKE_SOURCE_DIR}/../lib)

<<<<<<< HEAD
=======
# Cmake modules/macros are in a subdirectory to keep this file cleaner
>>>>>>> d5dcb3d3
set(CMAKE_MODULE_PATH ${CMAKE_SOURCE_DIR}/Modules)

if(NOT CMAKE_BUILD_TYPE AND NOT CMAKE_C_FLAGS)
  #release comes with -O3 by default
  set(CMAKE_BUILD_TYPE Release CACHE STRING "Choose the type of build, options are: None Debug Release RelWithDebInfo MinSizeRel." FORCE)
endif(NOT CMAKE_BUILD_TYPE AND NOT CMAKE_C_FLAGS)

enable_language(CXX)

######################################################################
# compiler tests
# these need ot be done early (before further tests).
#####################################################################

include(CheckCCompilerFlag)

########################################################################
# User input options                                                   #
########################################################################
option(BUILD_SHARED_LIBS "Build shared libs" OFF)
include(GNUInstallDirs)

set(LAMMPS_LINK_LIBS)
option(ENABLE_MPI "Build MPI version" OFF)
if(ENABLE_MPI)
  find_package(MPI REQUIRED)
  include_directories(${MPI_C_INCLUDE_PATH})
  list(APPEND LAMMPS_LINK_LIBS ${MPI_CXX_LIBRARIES})
endif()

find_package(UnixCommands)

option(CMAKE_VERBOSE_MAKEFILE "Verbose makefile" OFF)

set(PACKAGES ASPHERE KSPACE REAX)
foreach(PKG ${PACKAGES})
  option(ENABLE_${PKG} "Build ${PKG} Package" OFF)
endforeach()

<<<<<<< HEAD
set(ACCEL_PACKAGES USER-OMP)
foreach(PKG ${ACCEL_PACKAGES})
  option(ENABLE_${PKG} "Build ${PKG} Package" OFF)
endforeach()
=======
if(ENABLE_KSPACE)
  find_package(FFTW3)
  if(FFTW3_FOUND)
    add_definitions(-DFFT_FFTW3)
    include_directories(${FFTW3_INCLUDE_DIRS})
    list(APPEND LAMMPS_LINK_LIBS ${FFTW3_LIBRARIES})
  endif()
endif()
>>>>>>> d5dcb3d3

find_package(JPEG)
if(JPEG_FOUND)
  add_definitions(-DLAMMPS_JPEG)
  include_directories(${JPEG_INCLUDE_DIR})
  list(APPEND LAMMPS_LINK_LIBS ${JPEG_LIBRARIES})
endif()

find_package(PNG)
find_package(ZLIB)
if(PNG_FOUND AND ZLIB_FOUND)
  include_directories(${PNG_INCLUDE_DIRS} ${ZLIB_INCLUDE_DIRS})
  list(APPEND LAMMPS_LINK_LIBS ${PNG_LIBRARIES} ${ZLIB_LIBRARIES})
  add_definitions(-DLAMMPS_PNG)
endif()

find_program(GZIP gzip)
if(GZIP)
  add_definitions(-DLAMMPS_GZIP)
endif()

########################################################################
# Basic system tests (standard libraries, headers, functions, types)   #
########################################################################
include(CheckIncludeFile)
foreach(HEADER math.h)
  check_include_file(${HEADER} FOUND_${HEADER})
  if(NOT FOUND_${HEADER})
    message(FATAL_ERROR "Could not find needed header - ${HEADER}")
  endif(NOT FOUND_${HEADER})
endforeach(HEADER)

set(MATH_LIBRARIES "m" CACHE STRING "math library")
mark_as_advanced( MATH_LIBRARIES )
include(CheckLibraryExists)
foreach(FUNC sin cos)
  check_library_exists(${MATH_LIBRARIES} ${FUNC} "" FOUND_${FUNC}_${MATH_LIBRARIES})
  if(NOT FOUND_${FUNC}_${MATH_LIBRARIES})
    message(FATAL_ERROR "Could not find needed math function - ${FUNC}")
  endif(NOT FOUND_${FUNC}_${MATH_LIBRARIES})
endforeach(FUNC)
list(APPEND LAMMPS_LINK_LIBS ${MATH_LIBRARIES})

######################################
# Include the following subdirectory # 
######################################

#Do NOT go into src to not conflict with old Makefile build system
#add_subdirectory(src)

file(GLOB LIB_SOURCES ${LAMMPS_SOURCE_DIR}/*.cpp)
file(GLOB LMP_SOURCES ${LAMMPS_SOURCE_DIR}/main.cpp)
list(REMOVE_ITEM LIB_SOURCES ${LMP_SOURCES})

if(NOT ENABLE_MPI)
  file(GLOB MPI_SOURCES ${LAMMPS_SOURCE_DIR}/STUBS/mpi.c)
  list(APPEND LIB_SOURCES ${MPI_SOURCES})
  include_directories(${LAMMPS_SOURCE_DIR}/STUBS)
endif()

include(StyleHeaderUtils)
RegisterStyles(${LAMMPS_SOURCE_DIR})

# packages which include entire content when enabled

foreach(PKG ${PACKAGES})
  if(ENABLE_${PKG})
    set(${PKG}_SOURCES_DIR ${LAMMPS_SOURCE_DIR}/${PKG})

    # detects styles in package and adds them to global list
    RegisterStyles(${${PKG}_SOURCES_DIR})

    file(GLOB ${PKG}_SOURCES ${${PKG}_SOURCES_DIR}/*.cpp)
    list(APPEND LIB_SOURCES ${${PKG}_SOURCES})
    include_directories(${${PKG}_SOURCES_DIR})
  endif()
endforeach()

# packages which selectively include variants based on enabled styles
# e.g. accelerator packages

# TODO

if(ENABLE_REAX)
  enable_language(Fortran)
  file(GLOB REAX_SOURCES ${LAMMPS_LIB_SOURCE_DIR}/reax/*.F)
  list(APPEND LIB_SOURCES ${REAX_SOURCES})
  include_directories(${LAMMPS_LIB_SOURCE_DIR}/reax)
endif()


######################################################
# Generate style headers based on global list of
# styles registered during package selection           
######################################################
set(LAMMPS_STYLE_HEADERS_DIR ${CMAKE_CURRENT_BINARY_DIR}/styles)

GenerateStyleHeaders(${LAMMPS_STYLE_HEADERS_DIR})

include_directories(${LAMMPS_SOURCE_DIR})
include_directories(${LAMMPS_STYLE_HEADERS_DIR})


add_library(lammps ${LIB_SOURCES})
target_link_libraries(lammps ${LAMMPS_LINK_LIBS})
set_target_properties(lammps PROPERTIES SOVERSION ${SOVERSION})
install(TARGETS lammps LIBRARY DESTINATION ${CMAKE_INSTALL_LIBDIR} ARCHIVE DESTINATION ${CMAKE_INSTALL_LIBDIR})

add_executable(lmp ${LMP_SOURCES})
target_link_libraries(lmp lammps)
install(TARGETS lammps DESTINATION ${CMAKE_INSTALL_BINDIR})<|MERGE_RESOLUTION|>--- conflicted
+++ resolved
@@ -5,10 +5,7 @@
 set(LAMMPS_SOURCE_DIR ${CMAKE_SOURCE_DIR}/../src)
 set(LAMMPS_LIB_SOURCE_DIR ${CMAKE_SOURCE_DIR}/../lib)
 
-<<<<<<< HEAD
-=======
 # Cmake modules/macros are in a subdirectory to keep this file cleaner
->>>>>>> d5dcb3d3
 set(CMAKE_MODULE_PATH ${CMAKE_SOURCE_DIR}/Modules)
 
 if(NOT CMAKE_BUILD_TYPE AND NOT CMAKE_C_FLAGS)
@@ -48,12 +45,11 @@
   option(ENABLE_${PKG} "Build ${PKG} Package" OFF)
 endforeach()
 
-<<<<<<< HEAD
 set(ACCEL_PACKAGES USER-OMP)
 foreach(PKG ${ACCEL_PACKAGES})
   option(ENABLE_${PKG} "Build ${PKG} Package" OFF)
 endforeach()
-=======
+
 if(ENABLE_KSPACE)
   find_package(FFTW3)
   if(FFTW3_FOUND)
@@ -62,7 +58,6 @@
     list(APPEND LAMMPS_LINK_LIBS ${FFTW3_LIBRARIES})
   endif()
 endif()
->>>>>>> d5dcb3d3
 
 find_package(JPEG)
 if(JPEG_FOUND)
