--- conflicted
+++ resolved
@@ -1347,20 +1347,10 @@
   test_view_mapping_operator<TEST_EXECSPACE>();
 }
 
-<<<<<<< HEAD
-TEST_F( TEST_CATEGORY , static_extent )
-{
-  using T = Kokkos::View<double*[2][3]>;
-  ASSERT_EQ( T::static_extent(1), 2 );
-  ASSERT_EQ( T::static_extent(2), 3 );
-}
-
-=======
 TEST(TEST_CATEGORY, static_extent) {
   using T = Kokkos::View<double * [2][3]>;
   ASSERT_EQ(T::static_extent(1), 2);
   ASSERT_EQ(T::static_extent(2), 3);
->>>>>>> 5e3fe197
 }
 
 }  // namespace Test