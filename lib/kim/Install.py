#!/usr/bin/env python

"""
Install.py tool to download, compile, and setup the kim-api library
used to automate the steps described in the README file in this dir
"""

from __future__ import print_function
import sys, os, subprocess, shutil
from argparse import ArgumentParser

sys.path.append('..')
<<<<<<< HEAD
from install_helpers import fullpath, geturl
=======
from install_helpers import fullpath, geturl, checkmd5sum
>>>>>>> 5e3fe197

parser = ArgumentParser(prog='Install.py',
                        description="LAMMPS library build wrapper script")

# settings

thisdir = fullpath('.')
<<<<<<< HEAD
version = "kim-api-2.0.2"
=======
version = "2.1.3"

# known checksums for different KIM-API versions. used to validate the download.
checksums = { \
        '2.1.2' : '6ac52e14ef52967fc7858220b208cba5', \
        '2.1.3' : '6ee829a1bbba5f8b9874c88c4c4ebff8', \
        }


>>>>>>> 5e3fe197

# help message

HELP = """
Syntax from src dir: make lib-kim args="-b -v version  -a kim-name"
                 or: make lib-kim args="-b -a everything"
                 or: make lib-kim args="-n -a kim-name"
                 or: make lib-kim args="-p /usr/local/open-kim -a kim-name"
Syntax from lib dir: python Install.py -b -v version  -a kim-name
                 or: python Install.py -b -a everything
                 or: python Install.py -n -a kim-name
                 or: python Install.py -p /usr/local/open-kim -a kim-name

Examples:

make lib-kim args="-b" # install KIM API lib with only example models
make lib-kim args="-b -a EAM_ErcolessiAdams_1994_Al__MO_324507536345_002" # Ditto plus one model
make lib-kim args="-b -a everything"   # install KIM API lib with all models
make lib-kim args="-n -a EAM_Dynamo_Ackland_2003_W__MO_141627196590_005"    # only add one model or model driver
<<<<<<< HEAD

See the list of KIM model drivers here:
https://openkim.org/browse/model-drivers/alphabetical

See the list of all KIM models here:
https://openkim.org/browse/models/by-model-drivers
=======

See the list of all KIM models here:
https://openkim.org/browse/models
>>>>>>> 5e3fe197
"""

pgroup = parser.add_mutually_exclusive_group()
pgroup.add_argument("-b", "--build", action="store_true",
                    help="download and build base KIM API library with example Models.")
pgroup.add_argument("-n", "--nobuild", action="store_true",
                    help="use the previously downloaded and compiled base KIM API.")
pgroup.add_argument("-p", "--path",
                    help="specify location of existing KIM API installation.")
<<<<<<< HEAD
parser.add_argument("-v", "--version", default=version,
=======
parser.add_argument("-v", "--version", default=version, choices=checksums.keys(),
>>>>>>> 5e3fe197
                    help="set version of KIM API library to download and build (default: %s)" % version)
parser.add_argument("-a", "--add",
                    help="add single KIM model or model driver. If adding 'everything', then all available OpenKIM models are added (may take a long time)")
parser.add_argument("-vv", "--verbose", action="store_true",
                    help="be more verbose about is happening while this script runs")

args = parser.parse_args()

# print help message and exit, if neither build nor path options are given
if not args.build and not args.path and not args.nobuild:
  parser.print_help()
  sys.exit(HELP)

buildflag = args.build
pathflag = args.path is not None
addflag = args.add is not None
addmodelname = args.add
everythingflag = False
if addflag and addmodelname == "everything":
  everythingflag = True
  buildflag = True
verboseflag = args.verbose
<<<<<<< HEAD

if pathflag:
  buildflag = False
  kimdir = args.path
  if not os.path.isdir(kimdir):
    sys.exit("KIM API path %s does not exist" % kimdir)
  kimdir = fullpath(kimdir)

url = "https://s3.openkim.org/kim-api/%s.txz" % version

# set KIM API directory

if pathflag:
=======
version = args.version

if pathflag:
  buildflag = False
  kimdir = args.path
  if not os.path.isdir(kimdir):
    sys.exit("KIM API path %s does not exist" % kimdir)
  kimdir = fullpath(kimdir)

url = "https://s3.openkim.org/kim-api/kim-api-%s.txz" % version

# set KIM API directory

if pathflag:
>>>>>>> 5e3fe197
  # configure LAMMPS to use existing kim-api installation
  with open("%s/kim-prefix.txt" % thisdir, 'w') as pffile:
    pffile.write("%s" % kimdir)

  print("Created %s/kim-prefix.txt\n  using %s" % (thisdir,kimdir))
else:
  kimdir = os.path.join(os.path.abspath(thisdir), "installed-" + version)
  if args.nobuild and not os.path.isdir(kimdir):
    sys.exit("Cannot use -n/--nobuild without first building the KIM API with -b")

# download KIM tarball, unpack, build KIM
if buildflag:

  # check to see if an installed kim-api already exists and wipe it out.

  if os.path.isdir(kimdir):
    print("kim-api is already installed at %s.\nRemoving it for re-install" % kimdir)
    shutil.rmtree(kimdir)

  # configure LAMMPS to use kim-api to be installed

  with open("%s/kim-prefix.txt" % thisdir, 'w') as pffile:
    pffile.write("%s" % kimdir)

  print("Created %s/kim-prefix.txt\n  using %s" % (thisdir,kimdir))

  # download entire kim-api tarball

  print("Downloading kim-api tarball ...")
<<<<<<< HEAD
  geturl(url, "%s/%s.txz" % (thisdir, version))
  print("Unpacking kim-api tarball ...")
  cmd = 'cd "%s"; rm -rf "%s"; tar -xJvf %s.txz' % (thisdir, version, version)
=======
  filename = "kim-api-%s.txz" % version
  geturl(url, "%s/%s" % (thisdir, filename))

  # verify downloaded archive integrity via md5 checksum, if known.
  if version in checksums:
    if not checkmd5sum(checksums[version], filename):
      sys.exit("Checksum for KIM-API library does not match")

  print("Unpacking kim-api tarball ...")
  cmd = 'cd "%s"; rm -rf "kim-api-%s"; tar -xJvf %s' % (thisdir, version, filename)
>>>>>>> 5e3fe197
  subprocess.check_output(cmd, stderr=subprocess.STDOUT, shell=True)

  # configure kim-api

  print("Configuring kim-api ...")
<<<<<<< HEAD
  cmd = 'cd "%s/%s" && mkdir build && cd build && cmake .. -DCMAKE_INSTALL_PREFIX="%s" -DCMAKE_BUILD_TYPE=Release' % (thisdir,version,kimdir)
=======
  cmd = 'cd "%s/kim-api-%s" && mkdir build && cd build && cmake .. -DCMAKE_INSTALL_PREFIX="%s" -DCMAKE_BUILD_TYPE=Release' % (thisdir,version,kimdir)
>>>>>>> 5e3fe197
  txt = subprocess.check_output(cmd,stderr=subprocess.STDOUT,shell=True)
  if verboseflag: print(txt.decode("UTF-8"))

  # build kim-api
  print("Building kim-api ...")
<<<<<<< HEAD
  cmd = 'cd "%s/%s/build" && make' % (thisdir, version)
=======
  cmd = 'cd "%s/kim-api-%s/build" && make -j2' % (thisdir, version)
>>>>>>> 5e3fe197
  txt = subprocess.check_output(cmd, stderr=subprocess.STDOUT, shell=True)
  if verboseflag:
    print(txt.decode("UTF-8"))

  # install kim-api

  print("Installing kim-api ...")
<<<<<<< HEAD
  cmd = 'cd "%s/%s/build" && make install' % (thisdir, version)
=======
  cmd = 'cd "%s/kim-api-%s/build" && make -j2 install' % (thisdir, version)
>>>>>>> 5e3fe197
  txt = subprocess.check_output(cmd, stderr=subprocess.STDOUT, shell=True)
  if verboseflag:
    print(txt.decode("UTF-8"))

  # remove source files

  print("Removing kim-api source and build files ...")
<<<<<<< HEAD
  cmd = 'cd "%s"; rm -rf %s; rm -rf %s.txz' % (thisdir, version, version)
=======
  cmd = 'cd "%s"; rm -rf kim-api-%s; rm -rf kim-api-%s.txz' % (thisdir, version, version)
>>>>>>> 5e3fe197
  subprocess.check_output(cmd, stderr=subprocess.STDOUT, shell=True)

  # add all OpenKIM models, if desired
  if everythingflag:
    print("Adding all OpenKIM models, this will take a while ...")
    cmd = '%s/bin/kim-api-collections-management install system OpenKIM' % (kimdir)
    txt = subprocess.check_output(cmd, stderr=subprocess.STDOUT, shell=True)
    if verboseflag:
      print(txt.decode("UTF-8"))

# add single OpenKIM model
if addflag:

  pf_path = os.path.join(thisdir, "kim-prefix.txt")
  if os.path.isfile(pf_path):
    cmd = 'cat %s' % pf_path
    kimdir = subprocess.check_output(cmd,stderr=subprocess.STDOUT,shell=True)

  if not os.path.isdir(kimdir):
    sys.exit("\nkim-api is not installed")

  # download single model
  cmd = '%s/bin/kim-api-collections-management install system %s' % (kimdir.decode("UTF-8"), addmodelname)
  txt = subprocess.check_output(cmd, stderr=subprocess.STDOUT, shell=True)
  if verboseflag:
    print(txt.decode("UTF-8"))<|MERGE_RESOLUTION|>--- conflicted
+++ resolved
@@ -10,11 +10,7 @@
 from argparse import ArgumentParser
 
 sys.path.append('..')
-<<<<<<< HEAD
-from install_helpers import fullpath, geturl
-=======
 from install_helpers import fullpath, geturl, checkmd5sum
->>>>>>> 5e3fe197
 
 parser = ArgumentParser(prog='Install.py',
                         description="LAMMPS library build wrapper script")
@@ -22,9 +18,6 @@
 # settings
 
 thisdir = fullpath('.')
-<<<<<<< HEAD
-version = "kim-api-2.0.2"
-=======
 version = "2.1.3"
 
 # known checksums for different KIM-API versions. used to validate the download.
@@ -34,7 +27,6 @@
         }
 
 
->>>>>>> 5e3fe197
 
 # help message
 
@@ -54,18 +46,9 @@
 make lib-kim args="-b -a EAM_ErcolessiAdams_1994_Al__MO_324507536345_002" # Ditto plus one model
 make lib-kim args="-b -a everything"   # install KIM API lib with all models
 make lib-kim args="-n -a EAM_Dynamo_Ackland_2003_W__MO_141627196590_005"    # only add one model or model driver
-<<<<<<< HEAD
-
-See the list of KIM model drivers here:
-https://openkim.org/browse/model-drivers/alphabetical
-
-See the list of all KIM models here:
-https://openkim.org/browse/models/by-model-drivers
-=======
 
 See the list of all KIM models here:
 https://openkim.org/browse/models
->>>>>>> 5e3fe197
 """
 
 pgroup = parser.add_mutually_exclusive_group()
@@ -75,11 +58,7 @@
                     help="use the previously downloaded and compiled base KIM API.")
 pgroup.add_argument("-p", "--path",
                     help="specify location of existing KIM API installation.")
-<<<<<<< HEAD
-parser.add_argument("-v", "--version", default=version,
-=======
 parser.add_argument("-v", "--version", default=version, choices=checksums.keys(),
->>>>>>> 5e3fe197
                     help="set version of KIM API library to download and build (default: %s)" % version)
 parser.add_argument("-a", "--add",
                     help="add single KIM model or model driver. If adding 'everything', then all available OpenKIM models are added (may take a long time)")
@@ -102,21 +81,6 @@
   everythingflag = True
   buildflag = True
 verboseflag = args.verbose
-<<<<<<< HEAD
-
-if pathflag:
-  buildflag = False
-  kimdir = args.path
-  if not os.path.isdir(kimdir):
-    sys.exit("KIM API path %s does not exist" % kimdir)
-  kimdir = fullpath(kimdir)
-
-url = "https://s3.openkim.org/kim-api/%s.txz" % version
-
-# set KIM API directory
-
-if pathflag:
-=======
 version = args.version
 
 if pathflag:
@@ -131,7 +95,6 @@
 # set KIM API directory
 
 if pathflag:
->>>>>>> 5e3fe197
   # configure LAMMPS to use existing kim-api installation
   with open("%s/kim-prefix.txt" % thisdir, 'w') as pffile:
     pffile.write("%s" % kimdir)
@@ -161,11 +124,6 @@
   # download entire kim-api tarball
 
   print("Downloading kim-api tarball ...")
-<<<<<<< HEAD
-  geturl(url, "%s/%s.txz" % (thisdir, version))
-  print("Unpacking kim-api tarball ...")
-  cmd = 'cd "%s"; rm -rf "%s"; tar -xJvf %s.txz' % (thisdir, version, version)
-=======
   filename = "kim-api-%s.txz" % version
   geturl(url, "%s/%s" % (thisdir, filename))
 
@@ -176,27 +134,18 @@
 
   print("Unpacking kim-api tarball ...")
   cmd = 'cd "%s"; rm -rf "kim-api-%s"; tar -xJvf %s' % (thisdir, version, filename)
->>>>>>> 5e3fe197
   subprocess.check_output(cmd, stderr=subprocess.STDOUT, shell=True)
 
   # configure kim-api
 
   print("Configuring kim-api ...")
-<<<<<<< HEAD
-  cmd = 'cd "%s/%s" && mkdir build && cd build && cmake .. -DCMAKE_INSTALL_PREFIX="%s" -DCMAKE_BUILD_TYPE=Release' % (thisdir,version,kimdir)
-=======
   cmd = 'cd "%s/kim-api-%s" && mkdir build && cd build && cmake .. -DCMAKE_INSTALL_PREFIX="%s" -DCMAKE_BUILD_TYPE=Release' % (thisdir,version,kimdir)
->>>>>>> 5e3fe197
   txt = subprocess.check_output(cmd,stderr=subprocess.STDOUT,shell=True)
   if verboseflag: print(txt.decode("UTF-8"))
 
   # build kim-api
   print("Building kim-api ...")
-<<<<<<< HEAD
-  cmd = 'cd "%s/%s/build" && make' % (thisdir, version)
-=======
   cmd = 'cd "%s/kim-api-%s/build" && make -j2' % (thisdir, version)
->>>>>>> 5e3fe197
   txt = subprocess.check_output(cmd, stderr=subprocess.STDOUT, shell=True)
   if verboseflag:
     print(txt.decode("UTF-8"))
@@ -204,11 +153,7 @@
   # install kim-api
 
   print("Installing kim-api ...")
-<<<<<<< HEAD
-  cmd = 'cd "%s/%s/build" && make install' % (thisdir, version)
-=======
   cmd = 'cd "%s/kim-api-%s/build" && make -j2 install' % (thisdir, version)
->>>>>>> 5e3fe197
   txt = subprocess.check_output(cmd, stderr=subprocess.STDOUT, shell=True)
   if verboseflag:
     print(txt.decode("UTF-8"))
@@ -216,11 +161,7 @@
   # remove source files
 
   print("Removing kim-api source and build files ...")
-<<<<<<< HEAD
-  cmd = 'cd "%s"; rm -rf %s; rm -rf %s.txz' % (thisdir, version, version)
-=======
   cmd = 'cd "%s"; rm -rf kim-api-%s; rm -rf kim-api-%s.txz' % (thisdir, version, version)
->>>>>>> 5e3fe197
   subprocess.check_output(cmd, stderr=subprocess.STDOUT, shell=True)
 
   # add all OpenKIM models, if desired
