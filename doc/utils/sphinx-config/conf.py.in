--- conflicted
+++ resolved
@@ -346,8 +346,6 @@
 }
 \makeatother
 ''',
-<<<<<<< HEAD
-=======
 'maketitle': r'''
 \pagecolor{black}
 \color{white}
@@ -355,7 +353,6 @@
 \nopagecolor
 \color{black}
 ''',
->>>>>>> d39354d5
 }
 
 # copy custom style file for tweaking index layout
