--- conflicted
+++ resolved
@@ -44,12 +44,8 @@
   ! Data type constants for extracting data from global, atom, compute, and fix
   !
   ! Must be kept in sync with the equivalent declarations in
-<<<<<<< HEAD
-  ! src/library.h, python/lammps/constants.py, and tools/swig/lammps.i
-=======
   ! src/library.h, python/lammps/constants.py, tools/swig/lammps.i,
   ! and examples/COUPLE/plugin/liblammpsplugin.h
->>>>>>> 58c2f25b
   !
   ! These are NOT part of the API (the part the user sees)
   INTEGER(c_int), PARAMETER :: &
